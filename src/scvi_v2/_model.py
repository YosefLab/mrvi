import logging
import os
import warnings
from copy import deepcopy
from functools import partial
from typing import Dict, List, Literal, Optional, Sequence, Tuple, Union

import jax
import jax.numpy as jnp
import matplotlib.pyplot as plt
import numpy as np
import numpyro.distributions as dist
import pandas as pd
import seaborn as sns
import xarray as xr
from anndata import AnnData
from scipy.linalg import sqrtm
from scvi import REGISTRY_KEYS
from scvi.data import AnnDataManager
from scvi.data.fields import (
    CategoricalObsField,
    LayerField,
    NumericalJointObsField,
    NumericalObsField,
)
from scvi.model.base import BaseModelClass, JaxTrainingMixin
<<<<<<< HEAD
=======
from sklearn.mixture import GaussianMixture
>>>>>>> e446ec0b
from statsmodels.stats.multitest import multipletests
from tqdm import tqdm

from ._constants import MRVI_REGISTRY_KEYS
from ._module import MrVAE
from ._tree_utils import (
    compute_dendrogram_from_distance_matrix,
    convert_pandas_to_colors,
)
from ._types import MrVIReduction
from ._utils import (
    _parse_local_statistics_requirements,
    compute_statistic,
    permutation_test,
)

logger = logging.getLogger(__name__)

DEFAULT_TRAIN_KWARGS = {
    "early_stopping": True,
    "early_stopping_patience": 15,
    "check_val_every_n_epoch": 1,
    "batch_size": 128,
    "train_size": 0.9,
    "plan_kwargs": {"lr": 1e-2, "n_epochs_kl_warmup": 400, "max_norm": 40, "eps": 1e-8, "weight_decay": 1e-8},
}


class MrVI(JaxTrainingMixin, BaseModelClass):
    """
    Multi-resolution Variational Inference (MrVI).

    Parameters
    ----------
    adata
        AnnData object that has been registered via ``setup_anndata``.
    n_latent
        Dimensionality of the latent space.
    n_latent_donor
        Dimensionality of the latent space for sample embeddings.
    encoder_n_hidden
        Number of nodes per hidden layer in the encoder.
    px_kwargs
        Keyword args for :class:`~mrvi.DecoderZX`.
    qz_kwargs
        Keyword args for :class:`~mrvi.EncoderUZ`.
    qu_kwargs
        Keyword args for :class:`~mrvi.EncoderXU`.
    """

    def __init__(
        self,
        adata,
        **model_kwargs,
    ):
        super().__init__(adata)

        n_sample = self.summary_stats.n_sample
        n_batch = self.summary_stats.n_batch
        n_continuous_cov = self.summary_stats.get("n_extra_continuous_covs", 0)

        obs_df = adata.obs.copy()
        obs_df = obs_df.loc[~obs_df._scvi_sample.duplicated("first")]
        self.donor_info = obs_df.set_index("_scvi_sample").sort_index()
        self.sample_key = self.adata_manager.get_state_registry("sample").original_key
        self.sample_order = self.adata_manager.get_state_registry(MRVI_REGISTRY_KEYS.SAMPLE_KEY).categorical_mapping

        self.n_obs_per_sample = jnp.array(adata.obs._scvi_sample.value_counts().sort_index().values)

        self.data_splitter = None
        self.can_compute_normalized_dists = model_kwargs.get("qz_nn_flavor", "linear") == "linear"
        sample_to_batch = jnp.array(self.donor_info["_scvi_batch"].values)[..., None]
        self.module = MrVAE(
            n_input=self.summary_stats.n_vars,
            n_sample=n_sample,
            n_batch=n_batch,
            n_continuous_cov=n_continuous_cov,
            n_obs_per_sample=self.n_obs_per_sample,
            sample_to_batch=sample_to_batch,
            **model_kwargs,
        )
        self.can_compute_normalized_dists = (model_kwargs.get("qz_nn_flavor", "linear") == "linear") and (
            (model_kwargs.get("n_latent_u", None) is None)
            or (model_kwargs.get("n_latent", 10) == model_kwargs.get("n_latent_u", None))
        )
        self.init_params_ = self._get_init_params(locals())

    def to_device(self, device):  # noqa: #D102
        # TODO(jhong): remove this once we have a better way to handle device.
        pass

    def _generate_stacked_rngs(self, n_sets: int) -> Dict[str, jax.random.PRNGKey]:
        rngs_list = [self.module.rngs for _ in range(n_sets)]
        # Combine list of RNG dicts into a single list. This is necessary for vmap/map.
        return {
            required_rng: jnp.concatenate([rngs_dict[required_rng][None] for rngs_dict in rngs_list], axis=0)
            for required_rng in self.module.required_rngs
        }

    @classmethod
    def setup_anndata(  # noqa: #D102
        cls,
        adata: AnnData,
        layer: Optional[str] = None,
        sample_key: Optional[str] = None,
        batch_key: Optional[str] = None,
        continuous_covariate_keys: Optional[List[str]] = None,
        **kwargs,
    ):
        setup_method_args = cls._get_setup_method_args(**locals())
        # Add index for batched computation of local statistics.
        adata.obs["_indices"] = np.arange(adata.n_obs).astype(int)
        anndata_fields = [
            LayerField(REGISTRY_KEYS.X_KEY, layer, is_count_data=True),
            CategoricalObsField(MRVI_REGISTRY_KEYS.SAMPLE_KEY, sample_key),
            CategoricalObsField(REGISTRY_KEYS.BATCH_KEY, batch_key),
            NumericalJointObsField(REGISTRY_KEYS.CONT_COVS_KEY, continuous_covariate_keys),
            NumericalObsField(REGISTRY_KEYS.INDICES_KEY, "_indices"),
        ]
        adata_manager = AnnDataManager(fields=anndata_fields, setup_method_args=setup_method_args)
        adata_manager.register_fields(adata, **kwargs)
        cls.register_manager(adata_manager)

    def train(  # noqa: #D102
        self,
        max_epochs: Optional[int] = None,
        use_gpu: Optional[Union[str, int, bool]] = None,
        train_size: float = 0.9,
        validation_size: Optional[float] = None,
        batch_size: int = 128,
        early_stopping: bool = False,
        plan_kwargs: Optional[dict] = None,
        **trainer_kwargs,
    ):
        train_kwargs = dict(
            max_epochs=max_epochs,
            use_gpu=use_gpu,
            train_size=train_size,
            validation_size=validation_size,
            batch_size=batch_size,
            early_stopping=early_stopping,
            **trainer_kwargs,
        )
        train_kwargs = dict(deepcopy(DEFAULT_TRAIN_KWARGS), **train_kwargs)
        plan_kwargs = plan_kwargs or {}
        train_kwargs["plan_kwargs"] = dict(deepcopy(DEFAULT_TRAIN_KWARGS["plan_kwargs"]), **plan_kwargs)
        super().train(**train_kwargs)

    def get_latent_representation(
        self,
        adata: Optional[AnnData] = None,
        indices=None,
        batch_size: Optional[int] = None,
        use_mean: bool = True,
        give_z: bool = False,
    ) -> np.ndarray:
        """
        Computes the latent representation of the data.

        Parameters
        ----------
        adata
            AnnData object to use. Defaults to the AnnData object used to initialize the model.
        indices
            Indices of cells to use.
        batch_size
            Batch size to use for computing the latent representation.
        use_mean
            Whether to use the mean of the distribution as the latent representation.
        give_z
            Whether to return the z latent representation or the u latent representation.

        Returns
        -------
        The latent representation of the data.
        """
        self._check_if_trained(warn=False)
        adata = self._validate_anndata(adata)
        scdl = self._make_data_loader(adata=adata, indices=indices, batch_size=batch_size, iter_ndarray=True)

        us = []
        zs = []
        jit_inference_fn = self.module.get_jit_inference_fn(inference_kwargs={"use_mean": use_mean})
        for array_dict in tqdm(scdl):
            outputs = jit_inference_fn(self.module.rngs, array_dict)

            us.append(outputs["u"])
            zs.append(outputs["z"])

        u = np.array(jax.device_get(jnp.concatenate(us, axis=0)))
        z = np.array(jax.device_get(jnp.concatenate(zs, axis=0)))
        return z if give_z else u

    def compute_local_statistics(
        self,
        reductions: List[MrVIReduction],
        adata: Optional[AnnData] = None,
        indices: Optional[Sequence[int]] = None,
        batch_size: Optional[int] = None,
        use_vmap: bool = True,
        norm: str = "l2",
        mc_samples: int = 10,
    ) -> xr.Dataset:
        """
        Compute local statistics from counterfactual sample representations.

        Local statistics are reductions over either the local counterfactual latent representations
        or the resulting local sample distance matrices. For a large number of cells and/or samples,
        this method can avoid scalability issues by grouping over cell-level covariates.

        Parameters
        ----------
        reductions
            List of reductions to compute over local counterfactual sample representations.
        adata
            AnnData object to use.
        indices
            Indices of cells to use.
        batch_size
            Batch size to use for computing the local statistics.
        use_vmap
            Whether to use vmap to compute the local statistics.
        norm
            Norm to use for computing the distances.
        mc_samples
            Number of Monte Carlo samples to use for computing the local statistics. Only applies if using
            sampled representations.
        """
        if not reductions or len(reductions) == 0:
            raise ValueError("At least one reduction must be provided.")

        adata = self.adata if adata is None else adata
        self._check_if_trained(warn=False)
        # Hack to ensure new AnnDatas have indices.
        if "_indices" not in adata.obs:
            adata.obs["_indices"] = np.arange(adata.n_obs).astype(int)

        adata = self._validate_anndata(adata)
        scdl = self._make_data_loader(adata=adata, indices=indices, batch_size=batch_size, iter_ndarray=True)
        n_sample = self.summary_stats.n_sample

        reqs = _parse_local_statistics_requirements(reductions)

        vars_in = {"params": self.module.params, **self.module.state}

        @partial(jax.jit, static_argnames=["use_mean", "mc_samples"])
        def mapped_inference_fn(
            stacked_rngs,
            x,
            sample_index,
            cf_sample,
            use_mean,
            mc_samples=None,
        ):
            # TODO: use `self.module.get_jit_inference_fn` when it supports traced values.
            def inference_fn(
                rngs,
                cf_sample,
            ):
                return self.module.apply(
                    vars_in,
                    rngs=rngs,
                    method=self.module.inference,
                    x=x,
                    sample_index=sample_index,
                    cf_sample=cf_sample,
                    use_mean=use_mean,
                    mc_samples=mc_samples,
                )["z"]

            if use_vmap:
                return jax.vmap(inference_fn, in_axes=(0, 0), out_axes=-2)(
                    stacked_rngs,
                    cf_sample,
                )
            else:

                def per_sample_inference_fn(pair):
                    rngs, cf_sample = pair
                    return inference_fn(rngs, cf_sample)

                return jax.lax.transpose(jax.lax.map(per_sample_inference_fn, (stacked_rngs, cf_sample)), (1, 0, 2))

        ungrouped_data_arrs = {}
        grouped_data_arrs = {}
        for ur in reqs.ungrouped_reductions:
            ungrouped_data_arrs[ur.name] = []
        for gr in reqs.grouped_reductions:
            grouped_data_arrs[gr.name] = {}  # Will map group category to running group sum.

        for array_dict in tqdm(scdl):
            indices = array_dict[REGISTRY_KEYS.INDICES_KEY].astype(int).flatten()
            n_cells = array_dict[REGISTRY_KEYS.X_KEY].shape[0]
            cf_sample = np.broadcast_to(np.arange(n_sample)[:, None, None], (n_sample, n_cells, 1))
            inf_inputs = self.module._get_inference_input(
                array_dict,
            )
            stacked_rngs = self._generate_stacked_rngs(cf_sample.shape[0])

            # Compute necessary inputs.
            if reqs.needs_mean_representations:
                mean_zs_ = mapped_inference_fn(
                    stacked_rngs=stacked_rngs,  # OK to use stacked rngs here since there is no stochasticity for mean rep.
                    x=jnp.array(inf_inputs["x"]),
                    sample_index=jnp.array(inf_inputs["sample_index"]),
                    cf_sample=jnp.array(cf_sample),
                    use_mean=True,
                )
                mean_zs = xr.DataArray(
                    mean_zs_,
                    dims=["cell_name", "sample", "latent_dim"],
                    coords={"cell_name": self.adata.obs_names[indices], "sample": self.sample_order},
                    name="sample_representations",
                )
            if reqs.needs_sampled_representations:
                sampled_zs_ = mapped_inference_fn(
                    stacked_rngs=stacked_rngs,
                    x=jnp.array(inf_inputs["x"]),
                    sample_index=jnp.array(inf_inputs["sample_index"]),
                    cf_sample=jnp.array(cf_sample),
                    use_mean=False,
                    mc_samples=mc_samples,
                )  # (n_mc_samples, n_cells, n_samples, n_latent)
                sampled_zs_ = sampled_zs_.transpose((1, 0, 2, 3))
                sampled_zs = xr.DataArray(
                    sampled_zs_,
                    dims=["cell_name", "mc_sample", "sample", "latent_dim"],
                    coords={"cell_name": self.adata.obs_names[indices], "sample": self.sample_order},
                    name="sample_representations",
                )

            if reqs.needs_mean_distances:
                mean_dists = self._compute_distances_from_representations(mean_zs_, indices, norm=norm)

            if reqs.needs_sampled_distances or reqs.needs_normalized_distances:
                sampled_dists = self._compute_distances_from_representations(sampled_zs_, indices, norm=norm)

                if reqs.needs_normalized_distances:
                    if norm != "l2":
                        raise ValueError(f"Norm must be 'l2' when using normalized distances. Got {norm}.")
                    normalization_means, normalization_vars = self._compute_local_baseline_dists(
                        array_dict, mc_samples=mc_samples
                    )  # both are shape (n_cells,)
                    normalization_means = normalization_means.reshape(-1, 1, 1, 1)
                    normalization_vars = normalization_vars.reshape(-1, 1, 1, 1)
                    normalized_dists = (
                        np.clip(sampled_dists - normalization_means, a_min=0, a_max=None) / (normalization_vars**0.5)
                    ).mean(
                        dim="mc_sample"
                    )  # (n_cells, n_samples, n_samples)

            # Compute each reduction
            for r in reductions:
                if r.input == "mean_representations":
                    inputs = mean_zs
                elif r.input == "sampled_representations":
                    inputs = sampled_zs
                elif r.input == "mean_distances":
                    inputs = mean_dists
                elif r.input == "sampled_distances":
                    inputs = sampled_dists
                elif r.input == "normalized_distances":
                    inputs = normalized_dists
                else:
                    raise ValueError(f"Unknown reduction input: {r.input}")

                outputs = r.fn(inputs)

                if r.group_by is not None:
                    group_by = self.adata.obs[r.group_by][indices]
                    group_by_cats = group_by.unique()
                    for cat in group_by_cats:
                        cat_summed_outputs = outputs.sel(
                            cell_name=self.adata.obs_names[indices][group_by == cat].values
                        ).sum(dim="cell_name")
                        cat_summed_outputs = cat_summed_outputs.assign_coords({f"{r.group_by}_name": cat})
                        if cat not in grouped_data_arrs[r.name]:
                            grouped_data_arrs[r.name][cat] = cat_summed_outputs
                        else:
                            grouped_data_arrs[r.name][cat] += cat_summed_outputs
                else:
                    ungrouped_data_arrs[r.name].append(outputs)

        # Combine all outputs.
        final_data_arrs = {}
        for ur_name, ur_outputs in ungrouped_data_arrs.items():
            final_data_arrs[ur_name] = xr.concat(ur_outputs, dim="cell_name")

        for gr in reqs.grouped_reductions:
            group_by = adata.obs[gr.group_by]
            group_by_counts = group_by.value_counts()
            averaged_grouped_data_arrs = []
            for cat, count in group_by_counts.items():
                averaged_grouped_data_arrs.append(grouped_data_arrs[gr.name][cat] / count)
            final_data_arr = xr.concat(averaged_grouped_data_arrs, dim=f"{gr.group_by}_name")
            final_data_arrs[gr.name] = final_data_arr

        return xr.Dataset(data_vars=final_data_arrs)

    def _compute_local_baseline_dists(self, batch: dict, mc_samples: int = 250) -> Tuple[np.ndarray, np.ndarray]:
        """
        Approximate the distributions used as baselines for normalizing the local sample distances.

        Approximates the means and variances of the Euclidean distance between two samples of
        the z latent representation for the original sample for each cell in ``adata``.

        Reference: https://www.overleaf.com/read/mhdxcrknzxpm.

        Parameters
        ----------
        batch
            Batch of data to compute the local sample representation for.
        mc_samples
            Number of Monte Carlo samples to use for computing the local baseline distributions.
        """

        def get_A_s(module, u, sample_covariate):
            sample_covariate = sample_covariate.astype(int).flatten()
            if not module.qz.use_nonlinear:
                A_s = module.qz.A_s_enc(sample_covariate)
            else:
                # A_s output by a non-linear function without an explicit intercept
                sample_one_hot = jax.nn.one_hot(sample_covariate, module.qz.n_sample)
                A_s_dec_inputs = jnp.concatenate([u, sample_one_hot], axis=-1)
                A_s = module.qz.A_s_enc(A_s_dec_inputs, training=False)
            # cells by n_latent by n_latent
            return A_s.reshape(sample_covariate.shape[0], module.qz.n_latent, -1)

        def apply_get_A_s(u, sample_covariate):
            vars_in = {"params": self.module.params, **self.module.state}
            rngs = self.module.rngs
            A_s = self.module.apply(vars_in, rngs=rngs, method=get_A_s, u=u, sample_covariate=sample_covariate)
            return A_s

        if self.can_compute_normalized_dists:
            jit_inference_fn = self.module.get_jit_inference_fn()
            qu = jit_inference_fn(self.module.rngs, batch)["qu"]
            qu_vars_diag = jax.vmap(jnp.diag)(qu.variance)

            sample_index = self.module._get_inference_input(batch)["sample_index"]
            A_s = apply_get_A_s(qu.mean, sample_index)  # use mean of latent representation to compute the baseline
            B = jnp.expand_dims(jnp.eye(A_s.shape[1]), 0) + A_s
            u_diff_sigma = 2 * jnp.einsum(
                "cij, cjk, clk -> cil", B, qu_vars_diag, B
            )  # 2 * (I + A_s) @ qu_vars_diag @ (I + A_s).T
            eigvals = jax.vmap(jnp.linalg.eigh)(u_diff_sigma)[0].astype(float)
            normal_rng = self.module.rngs["params"]  # Hack to get new rng for normal samples.
            normal_samples = jax.random.normal(
                normal_rng, shape=(eigvals.shape[0], mc_samples, eigvals.shape[1])
            )  # n_cells by mc_samples by n_latent
            squared_l2_dists = jnp.sum(jnp.einsum("cij, cj -> cij", (normal_samples**2), eigvals), axis=2)
            l2_dists = squared_l2_dists**0.5
        else:
            mc_samples_per_cell = mc_samples * 2  # need double for pairs of samples to compute distance between
            jit_inference_fn = self.module.get_jit_inference_fn(
                inference_kwargs={"use_mean": False, "mc_samples": mc_samples_per_cell}
            )

            outputs = jit_inference_fn(self.module.rngs, batch)

            # figure out how to compute dists here
            z = outputs["z"]
            first_half_z, second_half_z = z[:mc_samples], z[mc_samples:]
            l2_dists = jnp.sqrt(jnp.sum((first_half_z - second_half_z) ** 2, axis=2)).T

        return np.array(jnp.mean(l2_dists, axis=1)), np.array(jnp.var(l2_dists, axis=1))

    def _compute_distances_from_representations(self, reps, indices, norm="l2") -> xr.DataArray:
        @jax.jit
        def _compute_distance(rep):
            delta_mat = jnp.expand_dims(rep, 0) - jnp.expand_dims(rep, 1)
            if norm == "l2":
                res = delta_mat**2
                res = jnp.sqrt(res.sum(-1))
            elif norm == "l1":
                res = jnp.abs(delta_mat).sum(-1)
            elif norm == "linf":
                res = jnp.abs(delta_mat).max(-1)
            else:
                raise ValueError(f"norm {norm} not supported")
            return res

        if reps.ndim == 3:
            dists = jax.vmap(_compute_distance)(reps)
            return xr.DataArray(
                dists,
                dims=["cell_name", "sample_x", "sample_y"],
                coords={
                    "cell_name": self.adata.obs_names[indices],
                    "sample_x": self.sample_order,
                    "sample_y": self.sample_order,
                },
                name="sample_distances",
            )
        else:
            # Case with sampled representations
            dists = jax.vmap(jax.vmap(_compute_distance))(reps)
            return xr.DataArray(
                dists,
                dims=["cell_name", "mc_sample", "sample_x", "sample_y"],
                coords={
                    "cell_name": self.adata.obs_names[indices],
                    "mc_sample": np.arange(reps.shape[1]),
                    "sample_x": self.sample_order,
                    "sample_y": self.sample_order,
                },
                name="sample_distances",
            )

    def get_local_sample_representation(
        self,
        adata: Optional[AnnData] = None,
        indices: Optional[List[str]] = None,
        batch_size: int = 256,
        use_mean: bool = True,
        use_vmap: bool = True,
    ) -> xr.DataArray:
        """
        Computes the local sample representation of the cells in the adata object.

        For each cell, it returns a matrix of size (n_sample, n_features).

        Parameters
        ----------
        adata
            AnnData object to use for computing the local sample representation.
        batch_size
            Batch size to use for computing the local sample representation.
        use_mean
            Whether to use the mean of the latent representation as the local sample representation.
        use_vmap
            Whether to use vmap for computing the local sample representation.
            Disabling vmap can be useful if running out of memory on a GPU.
        """
        reductions = [
            MrVIReduction(
                name="sample_representations",
                input="mean_representations" if use_mean else "sampled_representations",
                fn=lambda x: x,
                group_by=None,
            )
        ]
        return self.compute_local_statistics(
            reductions, adata=adata, indices=indices, batch_size=batch_size, use_vmap=use_vmap
        ).sample_representations

    def get_local_sample_distances(
        self,
        adata: Optional[AnnData] = None,
        batch_size: int = 256,
        use_mean: bool = True,
        normalize_distances: bool = False,
        use_vmap: bool = True,
        groupby: Optional[Union[List[str], str]] = None,
        keep_cell: bool = True,
        norm: str = "l2",
        mc_samples: int = 10,
    ) -> xr.Dataset:
        """
        Computes local sample distances as `xr.Dataset`.

        Computes cell-specific distances between samples, of size (n_sample, n_sample),
        stored as a Dataset, with variable name `cell`, of size (n_cell, n_sample, n_sample).
        If in addition, groupby is provided, distances are also aggregated by group.
        In this case, the group-specific distances via group name key.

        Parameters
        ----------
        adata
            AnnData object to use for computing the local sample representation.
        batch_size
            Batch size to use for computing the local sample representation.
        use_mean
            Whether to use the mean of the latent representation as the local sample representation.
        normalize_distances
            Whether to normalize the local sample distances. Normalizes by
            the standard deviation of the original intra-sample distances.
            Only works with ``use_mean=False``.
        use_vmap
            Whether to use vmap for computing the local sample representation.
            Disabling vmap can be useful if running out of memory on a GPU.
        groupby
            List of categorical keys or single key of the anndata that is
            used to group the cells.
        keep_cell
            Whether to keep the original cell sample-sample distance matrices.
        norm
            Norm to use for computing the local sample distances.
        mc_samples
            Number of Monte Carlo samples to use for computing the local sample distances.
            Only relevants if ``use_mean=False``.
        """
        input = "mean_distances" if use_mean else "sampled_distances"
        if normalize_distances:
            if use_mean:
                warnings.warn(
                    "Normalizing distances uses sampled distances. Ignoring ``use_mean``.", UserWarning, stacklevel=2
                )
            input = "normalized_distances"
        if groupby and not isinstance(groupby, list):
            groupby = [groupby]

        reductions = []
        if not keep_cell and not groupby:
            raise ValueError("Undefined computation because not keep_cell and no groupby.")
        if keep_cell:
            reductions.append(
                MrVIReduction(
                    name="cell",
                    input=input,
                    fn=lambda x: x,
                )
            )
        if groupby:
            for groupby_key in groupby:
                reductions.append(
                    MrVIReduction(
                        name=groupby_key,
                        input=input,
                        group_by=groupby_key,
                    )
                )
        return self.compute_local_statistics(
            reductions, adata=adata, batch_size=batch_size, use_vmap=use_vmap, norm=norm, mc_samples=mc_samples
        )

<<<<<<< HEAD
=======
    def get_aggregated_posterior(
        self,
        adata: Optional[AnnData] = None,
        indices: Optional[List[str]] = None,
        batch_size: int = 256,
    ) -> dist.Distribution:
        """
        Computes the aggregated posterior over the ``u`` latent representations.

        Parameters
        ----------
        adata
            AnnData object to use. Defaults to the AnnData object used to initialize the model.
        indices
            Indices of cells to use.
        batch_size
            Batch size to use for computing the latent representation.

        Returns
        -------
        A mixture distribution of the aggregated posterior.
        """
        self._check_if_trained(warn=False)
        adata = self._validate_anndata(adata)
        scdl = self._make_data_loader(adata=adata, indices=indices, batch_size=batch_size, iter_ndarray=True)

        qu_locs = []
        qu_scales = []
        jit_inference_fn = self.module.get_jit_inference_fn(inference_kwargs={"use_mean": True})
        for array_dict in scdl:
            outputs = jit_inference_fn(self.module.rngs, array_dict)

            qu_locs.append(outputs["qu"].loc)
            qu_scales.append(outputs["qu"].scale)

        qu_loc = jnp.concatenate(qu_locs, axis=0).T
        qu_scale = jnp.concatenate(qu_scales, axis=0).T
        return dist.MixtureSameFamily(
            dist.Categorical(probs=jnp.ones(qu_loc.shape[1]) / qu_loc.shape[1]), dist.Normal(qu_loc, qu_scale)
        )

    def get_outlier_cell_sample_pairs(
        self,
        adata=None,
        flavor: Literal["MoG", "ap"] = "MoG",
        subsample_size: Optional[int] = None,
        quantile_threshold: float = 0.0,
        admissibility_threshold: float = 0.0,
    ):
        """Utils function to get outlier cell-sample pairs.

        This function fits a GMM for each sample based on the latent representation
        of the cells in the sample or computes an approximate aggregated posterior for each sample.
        Then, for every cell, it computes the log-probability of the cell under the approximated posterior
        of each sample as a measure of admissibility.

        Parameters
        ----------
        adata
            AnnData object containing the cells for which to compute the outlier cell-sample pairs.
        flavor
            Method of approximating posterior on latent representation.
        subsample_size
            Number of cells to use from each sample to approximate the posterior. If None, uses all of the available cells.
        quantile_threshold
            Quantile of the within-sample log probabilities to use as a baseline for admissibility.
        admissibility_threshold
            Threshold for admissibility. Cell-sample pairs with admissibility below this threshold are considered outliers.
        """
        adata = self.adata if adata is None else adata
        adata = self._validate_anndata(adata)

        # Compute u reps
        us = self.get_latent_representation(adata, use_mean=True, give_z=False)
        adata.obsm["U"] = us

        log_probs = []
        threshs = []
        unique_samples = adata.obs[self.sample_key].unique()
        for donor_name in tqdm(unique_samples):
            adata_s = adata[adata.obs[self.sample_key] == donor_name].copy()
            if subsample_size is not None and adata_s.n_obs > subsample_size:
                adata_s = adata_s[np.random.choice(adata_s.n_obs, size=subsample_size, replace=False)]

            if flavor == "MoG":
                n_components = min(adata_s.n_obs // 4, 20)
                gmm_ = GaussianMixture(n_components=n_components).fit(adata_s.obsm["U"])
                log_probs_s = jnp.quantile(gmm_.score_samples(adata_s.obsm["U"]), q=quantile_threshold)
                log_probs_ = gmm_.score_samples(adata.obsm["U"])[:, None]
            elif flavor == "ap":
                ap = self.get_aggregated_posterior(adata=adata_s)
                log_probs_s = jnp.quantile(ap.log_prob(adata_s.obsm["U"]).sum(axis=1), q=quantile_threshold)
                log_probs_ = (
                    self.get_aggregated_posterior(adata=adata).log_prob(adata.obsm["U"]).sum(axis=1, keepdims=True)
                )
            else:
                raise ValueError(f"Unknown flavor {flavor}")

            threshs.append(log_probs_s)
            log_probs.append(log_probs_)
        log_probs = np.concatenate(log_probs, 1)
        threshs = np.array(threshs)
        log_ratios = log_probs - threshs

        coord_info = {
            "coords": [adata.obs_names, unique_samples],
            "dims": ["cell", "sample"],
        }
        log_probs = xr.DataArray(
            log_probs,
            **coord_info,
        )
        log_ratios = xr.DataArray(
            log_ratios,
            **coord_info,
        )
        cell_sample_admissible = log_ratios > admissibility_threshold
        results = xr.Dataset(
            {
                "log_probs": log_probs,
                "log_ratios": log_ratios,
                "is_admissible": cell_sample_admissible,
            }
        )
        return results

>>>>>>> e446ec0b
    def perform_multivariate_analysis(
        self,
        adata=None,
        donor_keys: List[Tuple] = None,
        donor_subset: Optional[List[str]] = None,
        batch_size=256,
        use_vmap: bool = True,
        normalize_design_matrix: bool = True,
        offset_design_matrix: bool = True,
        store_lfc: bool = False,
<<<<<<< HEAD
        store_baseline: bool = False,
        eps_lfc: float = 1e-4,
=======
>>>>>>> e446ec0b
    ) -> xr.Dataset:
        """Utility function to perform cell-specific multivariate analysis.

        Parameters
        ----------
        adata
            AnnData object to use for computing the local sample representation.
            If None, the analysis is performed on all cells in the dataset.
        donor_keys
            List of donor metadata to consider for the multivariate analysis.
            These keys should be present in `adata.obs`.
        donor_subset
            Optional list of donors to consider for the multivariate analysis.
            If None, all donors are considered.
        batch_size
            Batch size to use for computing the local sample representation.
        use_vmap
            Whether to use vmap for computing the local sample representation.
        normalize_design_matrix
            Whether to normalize the design matrix.
        offset_design_matrix
            Whether to offset the design matrix.
        store_lfc
            Whether to store the log-fold changes in the module.
            Storing log-fold changes is memory-intensive and may require to specify
            a smaller set of cells to analyze, e.g., by specifying `adata`.
<<<<<<< HEAD
        store_baseline
            Whether to store the expression in the module if logfoldchanges are computed.
=======
>>>>>>> e446ec0b
        """
        adata = self.adata if adata is None else adata
        self._check_if_trained(warn=False)
        # Hack to ensure new AnnDatas have indices.
        if "_indices" not in adata.obs:
            adata.obs["_indices"] = np.arange(adata.n_obs).astype(int)

        adata = self._validate_anndata(adata)
        scdl = self._make_data_loader(adata=adata, indices=None, batch_size=batch_size, iter_ndarray=True)
        n_sample = self.summary_stats.n_sample
        vars_in = {"params": self.module.params, **self.module.state}

        donor_mask = (
            np.isin(self.sample_order, donor_subset) if donor_subset is not None else np.ones(n_sample, dtype=bool)
        )
<<<<<<< HEAD
        donor_mask = np.array(donor_mask)

        @partial(jax.jit, static_argnames=["use_mean"])
=======
        donor_mask = jnp.array(donor_mask)

        @partial(jax.jit, static_argnames=["use_mean", "Amat", "prefactor"])
>>>>>>> e446ec0b
        def mapped_inference_fn(
            stacked_rngs,
            x,
            sample_index,
<<<<<<< HEAD
            batch_index,
            continuous_covs,
            cf_sample,
            use_mean,
            stacked_rngs_de=None,
=======
            cf_sample,
            use_mean,
>>>>>>> e446ec0b
        ):
            def inference_fn(
                rngs,
                cf_sample,
            ):
                return self.module.apply(
                    vars_in,
                    rngs=rngs,
                    method=self.module.inference,
                    x=x,
                    sample_index=sample_index,
                    cf_sample=cf_sample,
                    use_mean=use_mean,
                )["eps"]

            if use_vmap:
                eps_ = jax.vmap(inference_fn, in_axes=(0, 0), out_axes=-2)(
                    stacked_rngs,
                    cf_sample,
                )
            else:

                def per_sample_inference_fn(pair):
                    rngs, cf_sample = pair
                    return inference_fn(rngs, cf_sample)

                eps_ = jax.lax.transpose(jax.lax.map(per_sample_inference_fn, (stacked_rngs, cf_sample)), (1, 0, 2))
            eps_ = eps_[:, donor_mask]
            eps = (eps_ - eps_.mean(axis=1, keepdims=True)) / (1e-6 + eps_.std(axis=1, keepdims=True))  # over samples

            betas = jnp.einsum("ks,nsd->nkd", Amat, eps)
            # Statistical test
            betas_norm = jnp.einsum("nkd,kl->nld", betas, prefactor)
            df = betas_norm.shape[-1]
            ts = (betas_norm**2).sum(axis=-1)
            pvals = 1 - jax.scipy.stats.chi2.cdf(ts, df=df)

            # Decoding
            betas_ = betas.transpose((1, 0, 2))  # (n_metadata, n_cells, n_latent)
<<<<<<< HEAD
            betas_ = betas_ * eps_.std(axis=1) + eps_.mean(axis=1)
            if store_lfc:
                # Xmat_hard = jnp.ceil(Xmat).T
                # positive_category = jnp.einsum("ks,nsd->knd", Xmat_hard, betas_)
                # negative_category = jnp.einsum("ks,nsd->knd", jnp.ones_like(Xmat_hard) - Xmat_hard, betas_)

                def h_inference_fn(rngs, extra_eps):
                    return self.module.apply(
                        vars_in,
                        rngs=rngs,
                        method=self.module.compute_h_from_x_eps,
                        x=x,
                        extra_eps=extra_eps,
                        sample_index=sample_index,
                        batch_index=batch_index,
                        cf_sample=None,
                        continuous_covs=continuous_covs,
                        mc_samples=100,
                    )

                x_1 = jax.vmap(h_inference_fn, in_axes=(0), out_axes=0)(
                    rngs=stacked_rngs_de,
                    extra_eps=betas_,
                )
                betas_null = jnp.zeros_like(betas_) + eps_.mean(axis=1)
                x_0 = jax.vmap(h_inference_fn, in_axes=(0), out_axes=0)(
                    rngs=stacked_rngs_de,
                    extra_eps=betas_null,
                )

                lfcs = (jnp.log(x_1 + eps_lfc) - jnp.log(x_0 + eps_lfc)).mean(1)

            else:
                lfcs = None
            if store_baseline:
                baseline_expression = x_1.mean(1)
            else:
                baseline_expression = None
=======
            betas_ = betas_ * eps_.std(axis=1)
            lfcs = jnp.einsum("lg,knl->kng", self.module.params["px"]["Dense_0"]["kernel"], betas_)
>>>>>>> e446ec0b
            return {
                "beta": betas,
                "effect_size": ts,
                "pvalue": pvals,
                "lfc": lfcs,
<<<<<<< HEAD
                "baseline_expression": baseline_expression,
=======
>>>>>>> e446ec0b
            }

        Xmat = []
        Xmat_names = []
        for donor_key in tqdm(donor_keys):
            cov = self.donor_info[donor_key]
            if (cov.dtype == str) or (cov.dtype == "category"):
                cov = pd.get_dummies(cov, drop_first=True)
                cov_names = donor_key + np.array(cov.columns)
                cov = cov.values
            else:
                cov_names = np.array([donor_key])
                cov = cov.values[:, None]
            Xmat.append(cov)
            Xmat_names.append(cov_names)
        Xmat_names = np.concatenate(Xmat_names)
        Xmat = np.concatenate(Xmat, axis=1).astype(np.float32)
        Xmat = Xmat[donor_mask]

        if normalize_design_matrix:
            Xmat = (Xmat - Xmat.mean(axis=0)) / (1e-6 + Xmat.std(axis=0))
        if offset_design_matrix:
            Xmat = np.concatenate([np.ones((Xmat.shape[0], 1)), Xmat], axis=1)
            Xmat_names = np.concatenate([np.array(["offset"]), Xmat_names])
        prefactor = sqrtm(Xmat.T @ Xmat)
        Amat = np.linalg.pinv(Xmat.T @ Xmat) @ Xmat.T

        Xmat = jnp.array(Xmat)
        prefactor = jnp.array(prefactor)
        Amat = jnp.array(Amat)

        beta = []
        effect_size = []
        pvalue = []
        lfc = []
<<<<<<< HEAD
        baseline_expression = []
=======
>>>>>>> e446ec0b
        for array_dict in tqdm(scdl):
            n_cells = array_dict[REGISTRY_KEYS.X_KEY].shape[0]
            cf_sample = np.broadcast_to(np.arange(n_sample)[:, None, None], (n_sample, n_cells, 1))
            inf_inputs = self.module._get_inference_input(
                array_dict,
            )
<<<<<<< HEAD
            continuous_covs = inf_inputs.get(REGISTRY_KEYS.CONT_COVS_KEY, None)
            if continuous_covs is not None:
                continuous_covs = jnp.array(continuous_covs)
            stacked_rngs = self._generate_stacked_rngs(cf_sample.shape[0])
            stacked_rngs_de = self._generate_stacked_rngs(Xmat.shape[1])
=======
            stacked_rngs = self._generate_stacked_rngs(cf_sample.shape[0])
>>>>>>> e446ec0b
            res = mapped_inference_fn(
                stacked_rngs=stacked_rngs,
                x=jnp.array(inf_inputs["x"]),
                sample_index=jnp.array(inf_inputs["sample_index"]),
<<<<<<< HEAD
                batch_index=jnp.array(array_dict[REGISTRY_KEYS.BATCH_KEY]),
                continuous_covs=continuous_covs,
                cf_sample=jnp.array(cf_sample),
                use_mean=False,
                stacked_rngs_de=stacked_rngs_de,
=======
                cf_sample=jnp.array(cf_sample),
                use_mean=True,
>>>>>>> e446ec0b
            )  # (n_cells, n_donors, n_latent)
            beta.append(np.array(res["beta"]))
            effect_size.append(np.array(res["effect_size"]))
            pvalue.append(np.array(res["pvalue"]))
            if store_lfc:
                lfc.append(np.array(res["lfc"]))
<<<<<<< HEAD
                baseline_expression.append(np.array(res["baseline_expression"]))
=======
>>>>>>> e446ec0b
        beta = np.concatenate(beta, axis=0)
        effect_size = np.concatenate(effect_size, axis=0)
        pvalue = np.concatenate(pvalue, axis=0)
        pvalue_shape = pvalue.shape
        padj = multipletests(pvalue.flatten(), method="fdr_bh")[1].reshape(pvalue_shape)

        n_latent = beta.shape[2]
        beta = xr.DataArray(
            beta,
            dims=["cell_name", "covariate", "latent_dim"],
            coords={"cell_name": adata.obs_names, "covariate": Xmat_names, "latent_dim": np.arange(n_latent)},
            name="beta",
        )
        effect_size = xr.DataArray(
            effect_size,
            dims=["cell_name", "covariate"],
            coords={"cell_name": adata.obs_names, "covariate": Xmat_names},
            name="effect_size",
        )
        pvalue = xr.DataArray(
            pvalue,
            dims=["cell_name", "covariate"],
            coords={"cell_name": adata.obs_names, "covariate": Xmat_names},
            name="pvalue",
        )
        padj = xr.DataArray(
            padj,
            dims=["cell_name", "covariate"],
            coords={"cell_name": adata.obs_names, "covariate": Xmat_names},
            name="padj",
        )
        res = {
            "beta": beta,
            "effect_size": effect_size,
            "pvalue": pvalue,
            "padj": padj,
        }
        if store_lfc:
            lfc = np.concatenate(lfc, axis=1)
            lfc = xr.DataArray(
                lfc,
                dims=["covariate", "cell_name", "gene"],
                coords={
                    "covariate": Xmat_names,
                    "cell_name": adata.obs_names,
                    "gene": adata.var_names,
                },
                name="lfc",
            )
            res["lfc"] = lfc
<<<<<<< HEAD
        if store_baseline:
            baseline_expression = np.concatenate(baseline_expression, axis=1)
            baseline_expression = xr.DataArray(
                baseline_expression,
                dims=["covariate", "cell_name", "gene"],
                coords={
                    "covariate": Xmat_names,
                    "cell_name": adata.obs_names,
                    "gene": adata.var_names,
                },
                name="baseline_expression",
            )
            res["baseline_expression"] = baseline_expression
=======
>>>>>>> e446ec0b
        data = xr.Dataset(res)
        return data

    def compute_cell_scores(
        self,
        donor_keys: List[Tuple],
        adata=None,
        batch_size=256,
        use_vmap: bool = True,
        n_mc_samples: int = 200,
        compute_pval: bool = True,
    ) -> xr.Dataset:
        """Computes for each cell a statistic (effect size or p-value)

        Parameters
        ----------
        donor_keys
            List of tuples, where the first element is the sample key and
            the second element is the statistic to be computed
        adata
            AnnData object to use for computing the local sample representation.
        batch_size
            Batch size to use for computing the local sample representation.
        use_vmap
            Whether to use vmap for computing the local sample representation.
            Disabling vmap can be useful if running out of memory on a GPU.
        n_mc_samples
            Number of Monte Carlo trials to use for computing the p-values (if `compute_pval` is True).
        compute_pval
            Whether to compute p-values or effect sizes.
        """
        test_out = "pval" if compute_pval else "effect_size"

        # not jitted because the statistic arg is causing troubles
        def _get_scores(w, x, statistic):
            if compute_pval:
                fn = lambda w, x: permutation_test(w, x, statistic=statistic, n_mc_samples=n_mc_samples)
            else:
                fn = lambda w, x: compute_statistic(w, x, statistic=statistic)
            return jax.vmap(fn, in_axes=(0, None))(w, x)

        def get_scores_data_arr_fn(cov, sample_covariate_test):
            return lambda x: xr.DataArray(
                _get_scores(x.data, cov, sample_covariate_test),
                dims=["cell_name"],
                coords={"cell_name": x.coords["cell_name"]},
            )

        reductions = []
        for sample_covariate_key, sample_covariate_test in donor_keys:
            cov = self.donor_info[sample_covariate_key].values
            if sample_covariate_test == "nn":
                cov = pd.Categorical(cov).codes
            cov = jnp.array(cov)
            fn = get_scores_data_arr_fn(cov, sample_covariate_test)
            reductions.append(
                MrVIReduction(
                    name=f"{sample_covariate_key}_{sample_covariate_test}_{test_out}",
                    input="mean_distances",
                    fn=fn,
                )
            )

        return self.compute_local_statistics(reductions, adata=adata, batch_size=batch_size, use_vmap=use_vmap)

    @property
    def original_donor_key(self):
        """Original donor key used for training the model."""
        return self.adata_manager.registry["setup_args"]["sample_key"]

    def differential_expression(
        self,
        adata: AnnData,
        samples_a: List[str],
        samples_b: List[str],
        delta: float = 0.5,
        return_dist: bool = False,
        batch_size: int = 128,
        mc_samples_total: int = 10000,
        max_mc_samples_per_pass: int = 50,
        mc_samples_for_permutation: int = 30000,
        use_vmap: bool = False,
        eps: float = 1e-4,
    ):
        """Computes differential expression between two sets of samples.

        Background on the computation can be found here:
        https://www.overleaf.com/project/63c08ee8d7475a4c8478b1a3.
        To correct for batch effects, the current approach consists in
        computing batch-specific LFCs, and then averaging them.
        Right now, other covariates are not considered.

        Parameters
        ----------
        adata
            AnnData object to use.
        samples_a
            Set of samples to characterize the first sample subpopulation.
            Should be a subset of values associated to the sample key.
        samples_b
            Set of samples to characterize the second sample subpopulation.
            Should be a subset of values associated to the sample key.
        delta
            LFC threshold to use for differential expression.
        return_dist
            Whether to return the distribution of LFCs.
            If False, returns a summarized result, contained in a DataFrame.
        batch_size
            Batch size to use for inference.
        mc_samples_total
            Number of Monte Carlo samples to sample normalized gene expressions, per group of samples.
        max_mc_samples_per_pass
            Maximum number of Monte Carlo samples to sample normalized gene expressions at once.
            Lowering this value can help with memory issues.
        mc_samples_for_permutation
            Number of Monte Carlo samples to use to compute the LFC distribution from normalized expression levels.
        use_vmap
            Determines which parallelization strategy to use. If True, uses `jax.vmap`, otherwise uses `jax.lax.map`.
            The former is faster, but requires more memory.
        eps
            Pseudo-count to add to the normalized expression levels.
        """
        mc_samples_per_obs = np.maximum((mc_samples_total // adata.n_obs), 1)
        if mc_samples_per_obs >= max_mc_samples_per_pass:
            n_passes_per_obs = np.maximum((mc_samples_per_obs // max_mc_samples_per_pass), 1)
            mc_samples_per_obs = max_mc_samples_per_pass
        else:
            n_passes_per_obs = 1

        self._check_if_trained(warn=False)
        adata = self._validate_anndata(adata)
        scdl = self._make_data_loader(adata=adata, batch_size=batch_size, iter_ndarray=True)

        donor_mapper = self.donor_info.reset_index().set_index(self.original_donor_key)
        try:
            samples_idx_a_ = np.array(donor_mapper.loc[samples_a, "_scvi_sample"])
            samples_idx_b_ = np.array(donor_mapper.loc[samples_b, "_scvi_sample"])
        except KeyError:
            raise KeyError(
                "Some samples cannot be found."
                "Please make sure that the provided samples can be found in {}.".format(self.original_donor_key)
            )

        vars_in = {"params": self.module.params, **self.module.state}
        rngs = self.module.rngs

        def _get_all_inputs(
            inputs,
        ):
            x = jnp.array(inputs[REGISTRY_KEYS.X_KEY])
            sample_index = jnp.array(inputs[MRVI_REGISTRY_KEYS.SAMPLE_KEY])
            batch_index = jnp.array(inputs[REGISTRY_KEYS.BATCH_KEY])
            continuous_covs = inputs.get(REGISTRY_KEYS.CONT_COVS_KEY, None)
            if continuous_covs is not None:
                continuous_covs = jnp.array(continuous_covs)
            return {
                "x": x,
                "sample_index": sample_index,
                "batch_index": batch_index,
                "continuous_covs": continuous_covs,
            }

        def h_inference_fn(x, sample_index, batch_index, cf_sample, continuous_covs):
            return self.module.apply(
                vars_in,
                rngs=rngs,
                method=self.module.compute_h_from_x,
                x=x,
                sample_index=sample_index,
                batch_index=batch_index,
                cf_sample=cf_sample,
                continuous_covs=continuous_covs,
                mc_samples=mc_samples_per_obs,
            )

        @jax.jit
        def get_hs(inputs, cf_sample):
            _h_inference_fn = lambda cf_sample: h_inference_fn(
                inputs["x"],
                inputs["sample_index"],
                inputs["batch_index"],
                cf_sample,
                inputs["continuous_covs"],
            )
            if use_vmap:
                hs = jax.vmap(h_inference_fn, in_axes=(None, None, None, 0, None), out_axes=0)(
                    inputs["x"],
                    inputs["sample_index"],
                    inputs["batch_index"],
                    cf_sample,
                    inputs["continuous_covs"],
                )
            else:
                hs = jax.lax.map(_h_inference_fn, cf_sample)

            # convert to pseudocounts
            hs = jnp.log(hs + eps)
            return hs

        ha_samples = []
        hb_samples = []

        for array_dict in tqdm(scdl):
            n_cells = array_dict[REGISTRY_KEYS.X_KEY].shape[0]
            inputs = _get_all_inputs(
                array_dict,
            )
            cf_sample_a = np.broadcast_to(samples_idx_a_[:, None, None], (samples_idx_a_.shape[0], n_cells, 1))
            cf_sample_b = np.broadcast_to(samples_idx_b_[:, None, None], (samples_idx_b_.shape[0], n_cells, 1))
            for _ in range(n_passes_per_obs):
                _ha = get_hs(inputs, cf_sample_a)
                _hb = get_hs(inputs, cf_sample_b)

                # shapes (n_samples_x, max_mc_samples_per_pass, n_cells, n_vars)
                ha_samples.append(
                    np.asarray(jax.device_put(_ha.reshape((samples_idx_a_.shape[0], -1, self.summary_stats.n_vars))))
                )
                hb_samples.append(
                    np.asarray(jax.device_put(_hb.reshape((samples_idx_b_.shape[0], -1, self.summary_stats.n_vars))))
                )
        ha_samples = np.concatenate(ha_samples, axis=1)
        hb_samples = np.concatenate(hb_samples, axis=1)

        # Giving equal weight to each sample ==> exchangeability assumption
        ha_samples = ha_samples.reshape((-1, self.summary_stats.n_vars))
        hb_samples = hb_samples.reshape((-1, self.summary_stats.n_vars))

        # compute LFCs
        rdm_idx_a = np.random.choice(ha_samples.shape[0], size=mc_samples_for_permutation, replace=True)
        rdm_idx_b = np.random.choice(hb_samples.shape[0], size=mc_samples_for_permutation, replace=True)
        lfc_dist = ha_samples[rdm_idx_a, :] - hb_samples[rdm_idx_b, :]
        if return_dist:
            return lfc_dist
        else:
            de_probs = np.mean(np.abs(lfc_dist) > delta, axis=0)
            lfc_means = np.mean(lfc_dist, axis=0)
            lfc_medians = np.median(lfc_dist, axis=0)
            results = (
                pd.DataFrame(
                    {
                        "de_prob": de_probs,
                        "lfc_mean": lfc_means,
                        "lfc_median": lfc_medians,
                        "gene_name": self.adata.var_names,
                    }
                )
                .set_index("gene_name")
                .sort_values("de_prob", ascending=False)
            )
            return results

    def explore_stratifications(
        self,
        distances: xr.Dataset,
        cell_type_keys: Optional[Union[str, List[str]]] = None,
        linkage_method: str = "complete",
        figure_dir: Optional[str] = None,
        show_figures: bool = False,
        sample_metadata: Optional[Union[str, List[str]]] = None,
        cmap_name: str = "tab10",
        cmap_requires_int: bool = True,
        **sns_kwargs,
    ):
        """Analysis of distance matrix stratifications.

        Parameters
        ----------
        distances :
            Cell-type specific distance matrices.
        cell_type_keys :
            Subset of cell types to analyze, by default None
        linkage_method :
            Linkage method to use to cluster distance matrices, by default "complete"
        figure_dir :
            Optional directory in which to save figures, by default None
        show_figures :
            Whether to show figures, by default False
        sample_metadata :
            Metadata keys to plot, by default None
        """
        if figure_dir is not None:
            os.makedirs(figure_dir, exist_ok=True)

        # Convert metadata to hex colors
        colors = None
        if sample_metadata is not None:
            sample_metadata = [sample_metadata] if isinstance(sample_metadata, str) else sample_metadata
            donor_info_ = self.donor_info.set_index(self.registry_["setup_args"]["sample_key"])
            colors = convert_pandas_to_colors(
                donor_info_.loc[:, sample_metadata], cmap_name=cmap_name, cmap_requires_int=cmap_requires_int
            )

        # Subsample distances if necessary
        distances_ = distances
        celltype_dimname = distances.dims[0]
        if cell_type_keys is not None:
            cell_type_keys = [cell_type_keys] if isinstance(cell_type_keys, str) else cell_type_keys
            dimname_to_vals = {celltype_dimname: cell_type_keys}
            distances_ = distances.sel(dimname_to_vals)

        figs = []
        for d in distances_:
            celltype_name = d.coords[celltype_dimname].item()
            dendrogram = compute_dendrogram_from_distance_matrix(
                d,
                linkage_method=linkage_method,
            )
            assert d.ndim == 2

            fig = sns.clustermap(
                d.to_pandas(), row_linkage=dendrogram, col_linkage=dendrogram, row_colors=colors, **sns_kwargs
            )
            fig.fig.suptitle(celltype_name)
            if figure_dir is not None:
                fig.savefig(os.path.join(figure_dir, f"{celltype_name}.png"))
            if show_figures:
                plt.show()
                plt.clf()
            figs.append(fig)
        return figs<|MERGE_RESOLUTION|>--- conflicted
+++ resolved
@@ -24,10 +24,7 @@
     NumericalObsField,
 )
 from scvi.model.base import BaseModelClass, JaxTrainingMixin
-<<<<<<< HEAD
-=======
 from sklearn.mixture import GaussianMixture
->>>>>>> e446ec0b
 from statsmodels.stats.multitest import multipletests
 from tqdm import tqdm
 
@@ -654,8 +651,6 @@
             reductions, adata=adata, batch_size=batch_size, use_vmap=use_vmap, norm=norm, mc_samples=mc_samples
         )
 
-<<<<<<< HEAD
-=======
     def get_aggregated_posterior(
         self,
         adata: Optional[AnnData] = None,
@@ -782,7 +777,6 @@
         )
         return results
 
->>>>>>> e446ec0b
     def perform_multivariate_analysis(
         self,
         adata=None,
@@ -793,11 +787,8 @@
         normalize_design_matrix: bool = True,
         offset_design_matrix: bool = True,
         store_lfc: bool = False,
-<<<<<<< HEAD
         store_baseline: bool = False,
         eps_lfc: float = 1e-4,
-=======
->>>>>>> e446ec0b
     ) -> xr.Dataset:
         """Utility function to perform cell-specific multivariate analysis.
 
@@ -824,11 +815,8 @@
             Whether to store the log-fold changes in the module.
             Storing log-fold changes is memory-intensive and may require to specify
             a smaller set of cells to analyze, e.g., by specifying `adata`.
-<<<<<<< HEAD
         store_baseline
             Whether to store the expression in the module if logfoldchanges are computed.
-=======
->>>>>>> e446ec0b
         """
         adata = self.adata if adata is None else adata
         self._check_if_trained(warn=False)
@@ -844,29 +832,18 @@
         donor_mask = (
             np.isin(self.sample_order, donor_subset) if donor_subset is not None else np.ones(n_sample, dtype=bool)
         )
-<<<<<<< HEAD
         donor_mask = np.array(donor_mask)
 
-        @partial(jax.jit, static_argnames=["use_mean"])
-=======
-        donor_mask = jnp.array(donor_mask)
-
         @partial(jax.jit, static_argnames=["use_mean", "Amat", "prefactor"])
->>>>>>> e446ec0b
         def mapped_inference_fn(
             stacked_rngs,
             x,
             sample_index,
-<<<<<<< HEAD
             batch_index,
             continuous_covs,
             cf_sample,
             use_mean,
             stacked_rngs_de=None,
-=======
-            cf_sample,
-            use_mean,
->>>>>>> e446ec0b
         ):
             def inference_fn(
                 rngs,
@@ -906,7 +883,6 @@
 
             # Decoding
             betas_ = betas.transpose((1, 0, 2))  # (n_metadata, n_cells, n_latent)
-<<<<<<< HEAD
             betas_ = betas_ * eps_.std(axis=1) + eps_.mean(axis=1)
             if store_lfc:
                 # Xmat_hard = jnp.ceil(Xmat).T
@@ -945,19 +921,12 @@
                 baseline_expression = x_1.mean(1)
             else:
                 baseline_expression = None
-=======
-            betas_ = betas_ * eps_.std(axis=1)
-            lfcs = jnp.einsum("lg,knl->kng", self.module.params["px"]["Dense_0"]["kernel"], betas_)
->>>>>>> e446ec0b
             return {
                 "beta": betas,
                 "effect_size": ts,
                 "pvalue": pvals,
                 "lfc": lfcs,
-<<<<<<< HEAD
                 "baseline_expression": baseline_expression,
-=======
->>>>>>> e446ec0b
             }
 
         Xmat = []
@@ -993,49 +962,34 @@
         effect_size = []
         pvalue = []
         lfc = []
-<<<<<<< HEAD
         baseline_expression = []
-=======
->>>>>>> e446ec0b
         for array_dict in tqdm(scdl):
             n_cells = array_dict[REGISTRY_KEYS.X_KEY].shape[0]
             cf_sample = np.broadcast_to(np.arange(n_sample)[:, None, None], (n_sample, n_cells, 1))
             inf_inputs = self.module._get_inference_input(
                 array_dict,
             )
-<<<<<<< HEAD
             continuous_covs = inf_inputs.get(REGISTRY_KEYS.CONT_COVS_KEY, None)
             if continuous_covs is not None:
                 continuous_covs = jnp.array(continuous_covs)
             stacked_rngs = self._generate_stacked_rngs(cf_sample.shape[0])
             stacked_rngs_de = self._generate_stacked_rngs(Xmat.shape[1])
-=======
-            stacked_rngs = self._generate_stacked_rngs(cf_sample.shape[0])
->>>>>>> e446ec0b
             res = mapped_inference_fn(
                 stacked_rngs=stacked_rngs,
                 x=jnp.array(inf_inputs["x"]),
                 sample_index=jnp.array(inf_inputs["sample_index"]),
-<<<<<<< HEAD
                 batch_index=jnp.array(array_dict[REGISTRY_KEYS.BATCH_KEY]),
                 continuous_covs=continuous_covs,
                 cf_sample=jnp.array(cf_sample),
                 use_mean=False,
                 stacked_rngs_de=stacked_rngs_de,
-=======
-                cf_sample=jnp.array(cf_sample),
-                use_mean=True,
->>>>>>> e446ec0b
             )  # (n_cells, n_donors, n_latent)
             beta.append(np.array(res["beta"]))
             effect_size.append(np.array(res["effect_size"]))
             pvalue.append(np.array(res["pvalue"]))
             if store_lfc:
                 lfc.append(np.array(res["lfc"]))
-<<<<<<< HEAD
                 baseline_expression.append(np.array(res["baseline_expression"]))
-=======
->>>>>>> e446ec0b
         beta = np.concatenate(beta, axis=0)
         effect_size = np.concatenate(effect_size, axis=0)
         pvalue = np.concatenate(pvalue, axis=0)
@@ -1086,7 +1040,6 @@
                 name="lfc",
             )
             res["lfc"] = lfc
-<<<<<<< HEAD
         if store_baseline:
             baseline_expression = np.concatenate(baseline_expression, axis=1)
             baseline_expression = xr.DataArray(
@@ -1100,8 +1053,6 @@
                 name="baseline_expression",
             )
             res["baseline_expression"] = baseline_expression
-=======
->>>>>>> e446ec0b
         data = xr.Dataset(res)
         return data
 
