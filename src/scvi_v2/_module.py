from typing import Any, Callable, Dict, Optional

import flax.linen as nn
import jax
import jax.numpy as jnp
import numpyro.distributions as dist
from scvi import REGISTRY_KEYS
from scvi.distributions import JaxNegativeBinomialMeanDisp as NegativeBinomial
from scvi.module.base import JaxBaseModuleClass, LossOutput, flax_configure

from ._components import (
    MLP,
    AttentionBlock,
    ConditionalNormalization,
    Dense,
    FactorizedEmbedding,
    NormalDistOutputNN,
)
from ._constants import MRVI_REGISTRY_KEYS
from ._types import NdArray

DEFAULT_PX_KWARGS = {"n_hidden": 32}
DEFAULT_QZ_KWARGS = {}
DEFAULT_QU_KWARGS = {}

# Lower stddev leads to better initial loss values
_normal_initializer = jax.nn.initializers.normal(stddev=0.1)


class _DecoderZX(nn.Module):
    n_in: int
    n_out: int
    n_batch: int
    n_hidden: int = 128
    activation: Callable = nn.softmax
    dropout_rate: float = 0.1
    training: Optional[bool] = None

    @nn.compact
    def __call__(
        self,
        z: NdArray,
        batch_covariate: NdArray,
        size_factor: NdArray,
        continuous_covariates: Optional[NdArray],
        training: Optional[bool] = None,
    ) -> NegativeBinomial:
        h1 = Dense(self.n_out, use_bias=False, name="amat")(z)
        z_drop = nn.Dropout(self.dropout_rate)(jax.lax.stop_gradient(z), deterministic=not training)
        batch_covariate = batch_covariate.astype(int).flatten()
        # cells by n_out by n_latent (n_in)
        A_b = nn.Embed(self.n_batch, self.n_out * self.n_in, embedding_init=_normal_initializer, name="A_b")(
            batch_covariate
        ).reshape(batch_covariate.shape[0], self.n_out, self.n_in)
        if z_drop.ndim == 3:
            h2 = jnp.einsum("cgl,bcl->bcg", A_b, z_drop)
        else:
            h2 = jnp.einsum("cgl,cl->cg", A_b, z_drop)
        h3 = nn.Embed(self.n_batch, self.n_out, embedding_init=_normal_initializer)(batch_covariate)
        h = h1 + h2 + h3
        if continuous_covariates is not None:
            h4 = Dense(self.n_out, use_bias=False, name="cont_covs_term")(continuous_covariates)
            h += h4
        mu = self.activation(h)
        return NegativeBinomial(
            mean=mu * size_factor, inverse_dispersion=jnp.exp(self.param("px_r", jax.random.normal, (self.n_out,)))
        )


class _DecoderZXAttention(nn.Module):
    n_in: int
    n_out: int
    n_batch: int
    n_latent_sample: int = 16
    h_activation: Callable = nn.softmax
    n_channels: int = 4
    n_heads: int = 2
    dropout_rate: float = 0.1
    stop_gradients: bool = False
    stop_gradients_mlp: bool = False
    training: Optional[bool] = None
    n_hidden: int = 32
    n_layers: int = 1
    training: Optional[bool] = None
    low_dim_batch: bool = True
    activation: Callable = nn.gelu
    batch_values: bool = True
    use_conditional_norm: bool = False

    @nn.compact
    def __call__(
        self,
        z: NdArray,
        batch_covariate: NdArray,
        size_factor: NdArray,
        continuous_covariates: Optional[NdArray],
        training: Optional[bool] = None,
    ) -> NegativeBinomial:

        has_mc_samples = z.ndim == 3
        z_stop = z if not self.stop_gradients else jax.lax.stop_gradient(z)

        if self.use_conditional_norm:
            z_dim = z.shape[-1]
            z_ = ConditionalNormalization(z_dim, self.n_batch)(z_stop, batch_covariate, training=training)
        else:
            z_ = nn.LayerNorm(name="u_ln")(z_stop)

        batch_covariate = batch_covariate.astype(int).flatten()

        if self.n_batch >= 2:
            batch_embed = nn.Embed(self.n_batch, self.n_latent_sample, embedding_init=_normal_initializer)(
                batch_covariate
            )  # (batch, n_latent_sample)
            batch_embed = nn.LayerNorm(name="batch_embed_ln")(batch_embed)
            if has_mc_samples:
                batch_embed = jnp.tile(batch_embed, (z_.shape[0], 1, 1))
<<<<<<< HEAD

            res_dim = self.n_in if self.low_dim_batch else self.n_out

=======

            res_dim = self.n_in if self.low_dim_batch else self.n_out

>>>>>>> e446ec0b
            if self.batch_values:
                query_embed = z_
                kv_embed = batch_embed
            else:
                query_embed = batch_embed
                kv_embed = z_
            residual = AttentionBlock(
                query_dim=self.n_in,
                out_dim=res_dim,
                outerprod_dim=self.n_latent_sample,
                n_channels=self.n_channels,
                n_heads=self.n_heads,
                dropout_rate=self.dropout_rate,
                n_hidden_mlp=self.n_hidden,
                n_layers_mlp=self.n_layers,
                stop_gradients_mlp=self.stop_gradients_mlp,
                training=training,
                activation=self.activation,
            )(query_embed=query_embed, kv_embed=kv_embed)

            if self.low_dim_batch:
                mu = nn.Dense(self.n_out)(z + residual)
            else:
                mu = nn.Dense(self.n_out)(z) + residual
        else:
            mu = nn.Dense(self.n_out)(z_)
        mu = self.h_activation(mu)
        return NegativeBinomial(
            mean=mu * size_factor, inverse_dispersion=jnp.exp(self.param("px_r", jax.random.normal, (self.n_out,)))
        )


class _EncoderUZ(nn.Module):
    n_latent: int
    n_sample: int
    n_batch: int
    n_latent_u: Optional[int] = None
    use_nonlinear: bool = False
    n_factorized_embed_dims: Optional[int] = None
    dropout_rate: float = 0.0
    training: Optional[bool] = None
    activation: Callable = nn.gelu

    def setup(self):
        self.dropout = nn.Dropout(self.dropout_rate)
        n_latent_u = self.n_latent_u if self.n_latent_u is not None else self.n_latent
        if self.n_latent_u is not None:
            self.z_embed = nn.Dense(self.n_latent)
        else:
            self.z_embed = None
        if not self.use_nonlinear:
            if self.n_factorized_embed_dims is None:
                self.A_s_enc = nn.Embed(
                    self.n_sample, self.n_latent * n_latent_u, embedding_init=_normal_initializer, name="A_s_enc"
                )
            else:
                self.A_s_enc = FactorizedEmbedding(
                    self.n_sample,
                    self.n_latent * n_latent_u,
                    self.n_factorized_embed_dims,
                    embedding_init=_normal_initializer,
                    name="A_s_enc",
                )
        else:
            self.A_s_enc = MLP(self.n_latent * n_latent_u, name="A_s_enc", activation=self.activation)
        self.h3_embed = nn.Embed(self.n_sample, self.n_latent, embedding_init=_normal_initializer)

    def __call__(self, u: NdArray, sample_covariate: NdArray, training: Optional[bool] = None) -> jnp.ndarray:
        training = nn.merge_param("training", self.training, training)
        sample_covariate = sample_covariate.astype(int).flatten()
        n_latent_u = self.n_latent_u if self.n_latent_u is not None else self.n_latent
        if not self.use_nonlinear:
            u_drop = self.dropout(jax.lax.stop_gradient(u), deterministic=not training)
            A_s = self.A_s_enc(sample_covariate)
            # cells by n_latent by n_latent
            A_s = A_s.reshape(sample_covariate.shape[0], self.n_latent, n_latent_u)
            if u_drop.ndim == 3:
                h2 = jnp.einsum("cgl,bcl->bcg", A_s, u_drop)
            else:
                h2 = jnp.einsum("cgl,cl->cg", A_s, u_drop)
        else:
            # A_s output by a non-linear function without an explicit intercept.
            u_drop = self.dropout(u, deterministic=not training)  # No stop gradient for nonlinear.
            sample_one_hot = jax.nn.one_hot(sample_covariate, self.n_sample)
            if u_drop.ndim == 3:
                sample_one_hot = jnp.tile(sample_one_hot, (u_drop.shape[0], 1, 1))
            A_s_enc_inputs = jnp.concatenate([u_drop, sample_one_hot], axis=-1)
            A_s = self.A_s_enc(A_s_enc_inputs, training=training)
            if u_drop.ndim == 3:
                A_s = A_s.reshape(u_drop.shape[0], sample_covariate.shape[0], self.n_latent, n_latent_u)
                h2 = jnp.einsum("bcgl,bcl->bcg", A_s, u_drop)
            else:
                A_s = A_s.reshape(sample_covariate.shape[0], self.n_latent, n_latent_u)
                h2 = jnp.einsum("cgl,cl->cg", A_s, u_drop)
        h3 = self.h3_embed(sample_covariate)
        delta = h2 + h3
        if self.n_latent_u is not None:
            z_base = self.z_embed(u_drop)
            return z_base, delta, A_s
        else:
            return u, delta, A_s


class _EncoderUZ2(nn.Module):
    n_latent: int
    n_sample: int
    n_batch: int
    n_latent_u: Optional[int] = None
    use_map: bool = False
    n_hidden: int = 32
    n_layers: int = 1
    stop_gradients: bool = False
    training: Optional[bool] = None
    activation: Callable = nn.gelu

    @nn.compact
    def __call__(
        self, u: NdArray, sample_covariate: NdArray, batch_covariate: NdArray, training: Optional[bool] = None
    ):
        training = nn.merge_param("training", self.training, training)
        sample_covariate = sample_covariate.astype(int).flatten()
        self.n_latent_u if self.n_latent_u is not None else self.n_latent
        u_stop = u if not self.stop_gradients else jax.lax.stop_gradient(u)

        n_outs = 1 if self.use_map else 2
        sample_oh = jax.nn.one_hot(sample_covariate, self.n_sample)
        if u_stop.ndim == 3:
            sample_oh = jnp.tile(sample_oh, (u_stop.shape[0], 1, 1))
        inputs = jnp.concatenate(
            [u_stop, sample_oh],
            axis=-1,
        )
        eps_ = MLP(
            n_out=n_outs * self.n_latent,
            n_hidden=self.n_hidden,
            n_layers=self.n_layers,
            training=training,
            activation=self.activation,
        )(inputs=inputs)
        if self.n_latent_u is not None:
            z_base = nn.Dense(self.n_latent)(u_stop)
            return z_base, eps_
        else:
            return u, eps_


class _EncoderUZ2Attention(nn.Module):
    n_latent: int
    n_sample: int
    n_batch: int = None
    n_latent_u: Optional[int] = None
    n_latent_sample: int = 16
    n_channels: int = 4
    n_heads: int = 2
    dropout_rate: float = 0.0
    stop_gradients: bool = False
    stop_gradients_mlp: bool = False
    use_map: bool = True
    n_hidden: int = 32
    n_layers: int = 1
    training: Optional[bool] = None
    activation: Callable = nn.gelu
    use_conditional_norm: bool = False

    @nn.compact
    def __call__(
        self, u: NdArray, sample_covariate: NdArray, batch_covariate: NdArray, training: Optional[bool] = None
    ):
        training = nn.merge_param("training", self.training, training)
        sample_covariate = sample_covariate.astype(int).flatten()
        self.n_latent_u if self.n_latent_u is not None else self.n_latent
        has_mc_samples = u.ndim == 3
        u_stop = u if not self.stop_gradients else jax.lax.stop_gradient(u)
        u_ = nn.LayerNorm(name="u_ln")(u_stop)

        sample_embed = nn.Embed(self.n_sample, self.n_latent_sample, embedding_init=_normal_initializer)(
            sample_covariate
        )  # (batch, n_latent_sample)
        if self.use_conditional_norm:
            sample_embed = ConditionalNormalization(self.n_latent_sample, self.n_batch)(
                sample_embed, batch_covariate, training=training
            )
        # sample_embed = nn.LayerNorm(name="sample_embed_ln")(sample_embed)
        if has_mc_samples:
            sample_embed = jnp.tile(sample_embed, (u_.shape[0], 1, 1))

        n_outs = 1 if self.use_map else 2
        residual = AttentionBlock(
            query_dim=self.n_latent,
            out_dim=n_outs * self.n_latent,
            outerprod_dim=self.n_latent_sample,
            n_channels=self.n_channels,
            n_heads=self.n_heads,
            dropout_rate=self.dropout_rate,
            stop_gradients_mlp=self.stop_gradients_mlp,
            n_hidden_mlp=self.n_hidden,
            n_layers_mlp=self.n_layers,
            training=training,
            activation=self.activation,
        )(query_embed=u_, kv_embed=sample_embed)

        if self.n_latent_u is not None:
            z_base = nn.Dense(self.n_latent)(u_stop)
            return z_base, residual
        else:
            return u, residual


class _EncoderXU(nn.Module):
    n_latent: int
    n_sample: int
    n_hidden: int
    n_layers: int = 1
    activation: Callable = nn.gelu
    training: Optional[bool] = None

    @nn.compact
    def __call__(self, x: NdArray, sample_covariate: NdArray, training: Optional[bool] = None) -> dist.Normal:
        training = nn.merge_param("training", self.training, training)
        x_feat = jnp.log1p(x)
        for _ in range(2):
            x_feat = Dense(self.n_hidden)(x_feat)
            x_feat = ConditionalNormalization(self.n_hidden, self.n_sample)(x_feat, sample_covariate, training=training)
            x_feat = self.activation(x_feat)
        sample_effect = nn.Embed(self.n_sample, self.n_hidden, embedding_init=_normal_initializer)(
            sample_covariate.squeeze(-1).astype(int)
        )
        inputs = x_feat + sample_effect
        return NormalDistOutputNN(self.n_latent, self.n_hidden, self.n_layers)(inputs, training=training)


@flax_configure
class MrVAE(JaxBaseModuleClass):
    """Flax module for the Multi-resolution Variational Inference (MrVI) model."""

    n_input: int
    n_sample: int
    n_batch: int
    n_continuous_cov: int
    n_latent: int = 20
    n_latent_u: Optional[int] = None
    encoder_n_hidden: int = 128
    encoder_n_layers: int = 2
    z_u_prior: bool = True
    z_u_prior_scale: float = 0.0
    u_prior_scale: float = 0.0
    u_prior_mixture: bool = False
    u_prior_mixture_k: int = 10
    learn_z_u_prior_scale: bool = False
    laplace_scale: float = None
    scale_observations: bool = False
    px_nn_flavor: str = "linear"
    qz_nn_flavor: str = "linear"
    px_kwargs: Optional[dict] = None
    qz_kwargs: Optional[dict] = None
    qu_kwargs: Optional[dict] = None
    training: bool = True
    n_obs_per_sample: Optional[jnp.ndarray] = None
    sample_to_batch: NdArray = None

    def setup(self):  # noqa: D102
        px_kwargs = DEFAULT_PX_KWARGS.copy()
        if self.px_kwargs is not None:
            px_kwargs.update(self.px_kwargs)
        qz_kwargs = DEFAULT_QZ_KWARGS.copy()
        if self.qz_kwargs is not None:
            qz_kwargs.update(self.qz_kwargs)
        qu_kwargs = DEFAULT_QU_KWARGS.copy()
        if self.qu_kwargs is not None:
            qu_kwargs.update(self.qu_kwargs)

        is_isomorphic_uz = self.n_latent_u is None or self.n_latent == self.n_latent_u
        n_latent_u = None if is_isomorphic_uz else self.n_latent_u

        # Generative model
        if self.px_nn_flavor == "linear":
            px_cls = _DecoderZX
        else:
            px_cls = _DecoderZXAttention
        self.px = px_cls(
            self.n_latent,
            self.n_input,
            self.n_batch,
            **px_kwargs,
        )

        if self.qz_nn_flavor == "attention":
            qz_cls = _EncoderUZ2Attention
        elif self.qz_nn_flavor == "mlp":
            qz_cls = _EncoderUZ2
        elif self.qz_nn_flavor == "linear":
            qz_cls = _EncoderUZ
        else:
            raise ValueError(f"Unknown qz_nn_flavor: {self.qz_nn_flavor}")
        self.qz = qz_cls(
            self.n_latent,
            self.n_sample,
            self.n_batch,
            n_latent_u=n_latent_u,
            **qz_kwargs,
        )

        # Inference model
        self.qu = _EncoderXU(
            n_latent=self.n_latent if is_isomorphic_uz else n_latent_u,
            n_sample=self.n_sample,
            n_hidden=self.encoder_n_hidden,
            n_layers=self.encoder_n_layers,
            **qu_kwargs,
        )

        if self.learn_z_u_prior_scale:
            self.pz_scale = self.param("pz_scale", nn.initializers.zeros, (self.n_latent,))
        else:
            self.pz_scale = self.z_u_prior_scale

        if self.u_prior_mixture:
            u_prior_mixture_k = self.u_prior_mixture_k
            u_dim = self.n_latent_u if self.n_latent_u is not None else self.n_latent
            self.u_prior_logits = self.param("u_prior_logits", nn.initializers.zeros, (u_prior_mixture_k,))
            self.u_prior_means = self.param("u_prior_means", nn.initializers.zeros, (u_dim, u_prior_mixture_k))
            self.u_prior_scales = self.param("u_prior_scales", nn.initializers.zeros, (u_dim, u_prior_mixture_k))

    @property
    def required_rngs(self):  # noqa: D102
        return ("params", "u", "dropout", "eps")

    def _get_inference_input(self, tensors: Dict[str, NdArray]) -> Dict[str, Any]:
        x = tensors[REGISTRY_KEYS.X_KEY]
        sample_index = tensors[MRVI_REGISTRY_KEYS.SAMPLE_KEY]
        return {"x": x, "sample_index": sample_index}

    def inference(self, x, sample_index, mc_samples=None, cf_sample=None, use_mean=False):
        """Latent variable inference."""
        qu = self.qu(x, sample_index, training=self.training)
        if use_mean:
            u = qu.mean
        else:
            u_rng = self.make_rng("u")
            sample_shape = (mc_samples,) if mc_samples is not None else ()
            u = qu.rsample(u_rng, sample_shape=sample_shape)

        sample_index_cf = sample_index if cf_sample is None else cf_sample
        if self.qz_nn_flavor != "linear":
            batch_indices = self.sample_to_batch[sample_index_cf.flatten().astype(int)]
            z_base, eps = self.qz(u, sample_index_cf, batch_indices, training=self.training)
            qeps_ = eps

            qeps = None
            if qeps_.shape[-1] == 2 * self.n_latent:
                loc_, scale_ = qeps_[..., : self.n_latent], qeps_[..., self.n_latent :]
                qeps = dist.Normal(loc_, nn.softplus(scale_) + 1e-3)
                eps = qeps.mean if use_mean else qeps.rsample(self.make_rng("eps"))
            As = None
            z = z_base + eps
        else:
            z_base, eps, As = self.qz(u, sample_index_cf, training=self.training)
            qeps = None
            z = z_base + eps
        library = jnp.log(x.sum(1, keepdims=True))

        return {
            "qu": qu,
            "qeps": qeps,
            "eps": eps,
            "As": As,
            "u": u,
            "z": z,
            "z_base": z_base,
            "library": library,
        }

    def _get_generative_input(self, tensors: Dict[str, NdArray], inference_outputs: Dict[str, Any]) -> Dict[str, Any]:
        z = inference_outputs["z"]
        library = inference_outputs["library"]
        batch_index = tensors[REGISTRY_KEYS.BATCH_KEY]
        continuous_covs = tensors.get(REGISTRY_KEYS.CONT_COVS_KEY, None)
        return {"z": z, "library": library, "batch_index": batch_index, "continuous_covs": continuous_covs}

    def generative(self, z, library, batch_index, continuous_covs):
        """Generative model."""
        library_exp = jnp.exp(library)
        px = self.px(
            z, batch_index, size_factor=library_exp, continuous_covariates=continuous_covs, training=self.training
        )
        h = px.mean / library_exp

        if self.u_prior_mixture:
            cats = dist.Categorical(logits=self.u_prior_logits)
            normal_dists = dist.Normal(self.u_prior_means, jnp.exp(self.u_prior_scales))
            pu = dist.MixtureSameFamily(cats, normal_dists)
        else:
            pu = dist.Normal(0, jnp.exp(self.u_prior_scale))
        return {"px": px, "pu": pu, "h": h}

    def loss(
        self,
        tensors: Dict[str, NdArray],
        inference_outputs: Dict[str, Any],
        generative_outputs: Dict[str, Any],
        kl_weight: float = 1.0,
    ) -> jnp.ndarray:
        """Compute the loss function value."""
        reconstruction_loss = -generative_outputs["px"].log_prob(tensors[REGISTRY_KEYS.X_KEY]).sum(-1)

        if self.u_prior_mixture:
            kl_u = inference_outputs["qu"].log_prob(inference_outputs["u"]) - generative_outputs["pu"].log_prob(
                inference_outputs["u"]
            )
            kl_u = kl_u.sum(-1)
        else:
            kl_u = dist.kl_divergence(inference_outputs["qu"], generative_outputs["pu"]).sum(-1)
        if self.qz_nn_flavor != "linear":
            inference_outputs["qeps"]
            eps = inference_outputs["z"] - inference_outputs["z_base"]
            # if self.z_u_prior:
            #     peps = dist.Normal(0, jnp.exp(self.pz_scale))
            #     kl_z = dist.kl_divergence(qeps, peps).sum(-1) if qeps is not None else -peps.log_prob(eps).sum(-1)
            # else:
            #     kl_z = 0
            # kl_z += (
            #     -dist.Normal(inference_outputs["z_base"], jnp.exp(self.z_u_prior_scale))
            #     .log_prob(inference_outputs["z"])
            #     .sum(-1)
            #     if self.z_u_prior_scale is not None
            #     else 0
            # )

            ## Can loss
            if self.z_u_prior:
                peps = dist.Normal(0, jnp.exp(self.pz_scale))
                kl_z = -peps.log_prob(eps).sum(-1)
            else:
                kl_z = 0

            kl_z += (
                -dist.Normal(inference_outputs["z_base"], jnp.exp(self.z_u_prior_scale))
                .log_prob(inference_outputs["z"])
                .sum(-1)
                if self.z_u_prior_scale is not None
                else 0
            )
        else:
            kl_z = (
                -dist.Normal(inference_outputs["z_base"], jnp.exp(self.z_u_prior_scale))
                .log_prob(inference_outputs["z"])
                .sum(-1)
                if self.z_u_prior_scale is not None
                else 0
            )

        weighted_kl_local = kl_weight * (kl_u + kl_z)
        loss = reconstruction_loss + weighted_kl_local

        if self.laplace_scale is not None:
            As = inference_outputs["As"]
            n_obs = As.shape[0]
            As = As.reshape((n_obs, -1))
            p_As = dist.Laplace(0, self.laplace_scale).log_prob(As).sum(-1)

            n_obs_total = self.n_obs_per_sample.sum()
            As_pen = -p_As / n_obs_total
            As_pen = As_pen.sum()
            loss = loss + (kl_weight * As_pen)

        if self.scale_observations:
            sample_index = tensors[MRVI_REGISTRY_KEYS.SAMPLE_KEY].flatten().astype(int)
            prefactors = self.n_obs_per_sample[sample_index]
            loss = loss / prefactors

        loss = jnp.mean(loss)

        return LossOutput(
            loss=loss,
            reconstruction_loss=reconstruction_loss,
            kl_local=(kl_u + kl_z),
        )

    def compute_h_from_x(self, x, sample_index, batch_index, cf_sample=None, continuous_covs=None, mc_samples=10):
        """Compute normalized gene expression from observations"""
        library = 7.0 * jnp.ones_like(sample_index)  # placeholder, has no effect on the value of h.
        inference_outputs = self.inference(x, sample_index, mc_samples=mc_samples, cf_sample=cf_sample, use_mean=False)
        generative_inputs = {
            "z": inference_outputs["z"],
            "library": library,
            "batch_index": batch_index,
            "continuous_covs": continuous_covs,
        }
        generative_outputs = self.generative(**generative_inputs)
        return generative_outputs["h"]

    def compute_h_from_x_eps(
        self, x, sample_index, batch_index, extra_eps, cf_sample=None, continuous_covs=None, mc_samples=10
    ):
        """Compute normalized gene expression from observations using predefined eps"""
        library = 7.0 * jnp.ones_like(sample_index)  # placeholder, has no effect on the value of h.
        inference_outputs = self.inference(x, sample_index, mc_samples=mc_samples, cf_sample=cf_sample, use_mean=False)
        generative_inputs = {
            "z": inference_outputs["z_base"] + extra_eps,
            "library": library,
            "batch_index": batch_index,
            "continuous_covs": continuous_covs,
        }
        generative_outputs = self.generative(**generative_inputs)
        return generative_outputs["h"]<|MERGE_RESOLUTION|>--- conflicted
+++ resolved
@@ -115,15 +115,9 @@
             batch_embed = nn.LayerNorm(name="batch_embed_ln")(batch_embed)
             if has_mc_samples:
                 batch_embed = jnp.tile(batch_embed, (z_.shape[0], 1, 1))
-<<<<<<< HEAD
 
             res_dim = self.n_in if self.low_dim_batch else self.n_out
 
-=======
-
-            res_dim = self.n_in if self.low_dim_batch else self.n_out
-
->>>>>>> e446ec0b
             if self.batch_values:
                 query_embed = z_
                 kv_embed = batch_embed
