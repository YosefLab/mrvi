from functools import partial
from typing import Callable, List, Union

import jax
import jax.numpy as jnp
import numpy as np

from ._types import MrVIReduction, _ComputeLocalStatisticsRequirements


def _parse_local_statistics_requirements(
    reductions: List[MrVIReduction],
) -> _ComputeLocalStatisticsRequirements:
    needs_mean_rep = False
    needs_sampled_rep = False
    needs_mean_dists = False
    needs_sampled_dists = False
    needs_normalized_dists = False

    ungrouped_reductions = []
    grouped_reductions = []

    for r in reductions:
        if r.input == "mean_representations":
            needs_mean_rep = True
        elif r.input == "sampled_representations":
            needs_sampled_rep = True
        elif r.input == "mean_distances":
            needs_mean_rep = True
            needs_mean_dists = True
        elif r.input == "sampled_distances":
            needs_sampled_rep = True
            needs_sampled_dists = True
        elif r.input == "normalized_distances":
            needs_sampled_rep = True
<<<<<<< HEAD
            needs_sampled_dists = True
=======
>>>>>>> 0b8339fd
            needs_normalized_dists = True
        else:
            raise ValueError(f"Unknown reduction input: {r.input}")

        if r.group_by is None:
            ungrouped_reductions.append(r)
        else:
            grouped_reductions.append(r)

    return _ComputeLocalStatisticsRequirements(
        needs_mean_representations=needs_mean_rep,
        needs_sampled_representations=needs_sampled_rep,
        needs_mean_distances=needs_mean_dists,
        needs_sampled_distances=needs_sampled_dists,
        needs_normalized_distances=needs_normalized_dists,
        grouped_reductions=grouped_reductions,
        ungrouped_reductions=ungrouped_reductions,
    )


def simple_reciprocal(w, eps=1e-6):
    """Convert distances to similarities via a reciprocal."""
    return 1.0 / (w + eps)


@partial(jax.jit, static_argnums=(2,))
def geary_c(
    w: jnp.ndarray,
    x: jnp.ndarray,
    similarity_fn: Callable,
):
    """Computes Geary's C statistic from a distance matrix and a vector of values.

    Parameters
    ----------
    w
        distance matrix
    x
        vector of continuous values
    similarity_fn
        function that converts distances to similarities
    """
    # spatial weights are higher for closer points
    w_ = similarity_fn(w)
    w_ -= jnp.diag(jnp.diag(w_))
    num = x[:, None] - x[None, :]
    num = (num**2) * w_
    num = num / (2 * w_.sum())
    denom = x.var()
    return num.sum() / denom


@jax.jit
def nn_statistic(
    w: jnp.ndarray,
    x: jnp.ndarray,
):
    """Computes differences of distances to nearest neighbor from the same group and from different groups.

    Parameters
    ----------
    w
        distance matrix
    x
        vector of discrete values
    """
    groups_mat = x[:, None] - x[None, :]
    groups_mat = (groups_mat == 0).astype(int)

    processed_mat1 = groups_mat - jnp.diag(groups_mat.diagonal())
    is_diff_group_or_id = processed_mat1 == 0
    # above matrix masks samples with different group or id, and diagonal elements
    penalties1 = jnp.zeros(w.shape)
    penalties1 += is_diff_group_or_id * 1e6
    d1 = w + penalties1
    distances_to_same = d1.min(axis=1)

    processed_mat2 = groups_mat
    is_same_group = processed_mat2 > 0
    # above matrix masks samples with same group (including the diagonal)
    penalties2 = jnp.zeros(w.shape)
    penalties2 += is_same_group * 1e6
    d2 = w + penalties2
    distances_to_diff = d2.min(axis=1)

    delta = distances_to_same - distances_to_diff
    return delta.mean()


def compute_statistic(
    distances: Union[np.ndarray, jnp.ndarray],
    node_colors: Union[np.ndarray, jnp.ndarray],
    statistic: str = "geary",
    similarity_fn: Callable = simple_reciprocal,
):
    """Computes a statistic for guided analyses.

    Parameters
    ----------
    distances
        square distance matrix between all observations
    node_colors
        observed covariate values for each observation
    statistic
        one of "geary" or "nn"
    similarity_fn
        function used to compute spatial weights for Geary's C statistic
    """
    distances_ = jnp.array(distances)
    node_colors_ = jnp.array(node_colors)

    stat_fn_kwargs = {}
    if statistic == "geary":
        stat_fn = geary_c
        stat_fn_kwargs["similarity_fn"] = similarity_fn
    elif statistic == "nn":
        stat_fn = nn_statistic
    assert stat_fn is not None

    t_obs = stat_fn(distances_, node_colors_, **stat_fn_kwargs)
    return t_obs


def permutation_test(
    distances: Union[np.ndarray, jnp.ndarray],
    node_colors: Union[np.ndarray, jnp.ndarray],
    statistic: str = "geary",
    similarity_fn: Callable = simple_reciprocal,
    n_mc_samples: int = 1000,
    selected_tail: str = "greater",
    random_seed: int = 0,
    use_vmap: bool = True,
):
    """Permutation test for guided analyses.

    Parameters
    ----------
    distances
        square distance matrix between all observations
    node_colors
        observed covariate values for each observation
    statistic
        one of "geary" or "nn"
    similarity_fn
        function used to compute spatial weights for Geary's C statistic
    n_mc_samples
        number of Monte Carlo samples for the permutation test
    selected_tail
        one of "less", "greater", to specify how to compute pvalues
    random_seed
        seed used to compute random sample permutations
    use_vmap
        whether or not to use vmap to compute pvalues
    """
    t_obs = compute_statistic(distances, node_colors, statistic=statistic, similarity_fn=similarity_fn)
    t_perm = []

    key = jax.random.PRNGKey(random_seed)
    keys = jax.random.split(key, n_mc_samples)

    @jax.jit
    def permute_compute(w, x, key):
        x_ = jax.random.permutation(key, x)
        return compute_statistic(w, x_, statistic=statistic, similarity_fn=similarity_fn)

    if use_vmap:
        t_perm = jax.vmap(permute_compute, in_axes=(None, None, 0), out_axes=0)(distances, node_colors, keys)
    else:
        permute_compute_bound = lambda key: permute_compute(distances, node_colors, key)
        t_perm = jax.lax.map(permute_compute_bound, keys)

    if selected_tail == "greater":
        cdt = t_obs > t_perm
    elif selected_tail == "less":
        cdt = t_obs < t_perm
    else:
        raise ValueError("alternative must be 'greater' or 'less'")
    pval = (1.0 + cdt.sum()) / (1.0 + n_mc_samples)
    return pval<|MERGE_RESOLUTION|>--- conflicted
+++ resolved
@@ -33,10 +33,6 @@
             needs_sampled_dists = True
         elif r.input == "normalized_distances":
             needs_sampled_rep = True
-<<<<<<< HEAD
-            needs_sampled_dists = True
-=======
->>>>>>> 0b8339fd
             needs_normalized_dists = True
         else:
             raise ValueError(f"Unknown reduction input: {r.input}")
