import logging
import os
from copy import deepcopy
from functools import partial
from typing import Dict, List, Optional, Sequence, Tuple, Union

import jax
import jax.numpy as jnp
import matplotlib.pyplot as plt
import numpy as np
import pandas as pd
import seaborn as sns
import xarray as xr
from anndata import AnnData
from scvi import REGISTRY_KEYS
from scvi.data import AnnDataManager
from scvi.data.fields import (
    CategoricalObsField,
    LayerField,
    NumericalJointObsField,
    NumericalObsField,
)
from scvi.model.base import BaseModelClass, JaxTrainingMixin
from tqdm import tqdm

from ._constants import MRVI_REGISTRY_KEYS
from ._module import MrVAE
from ._tree_utils import (
    compute_dendrogram_from_distance_matrix,
    convert_pandas_to_colors,
)
from ._types import MrVIReduction
from ._utils import (
    _parse_local_statistics_requirements,
    compute_statistic,
    permutation_test,
)

logger = logging.getLogger(__name__)

DEFAULT_TRAIN_KWARGS = {
    "early_stopping": True,
    "early_stopping_patience": 15,
    "check_val_every_n_epoch": 1,
    "batch_size": 128,
    "train_size": 0.9,
    "plan_kwargs": {"lr": 1e-2, "n_epochs_kl_warmup": 400, "max_norm": 40, "eps": 1e-8, "weight_decay": 1e-8},
}


class MrVI(JaxTrainingMixin, BaseModelClass):
    """
    Multi-resolution Variational Inference (MrVI).

    Parameters
    ----------
    adata
        AnnData object that has been registered via ``setup_anndata``.
    n_latent
        Dimensionality of the latent space.
    n_latent_donor
        Dimensionality of the latent space for sample embeddings.
    encoder_n_hidden
        Number of nodes per hidden layer in the encoder.
    px_kwargs
        Keyword args for :class:`~mrvi.DecoderZX`.
    qz_kwargs
        Keyword args for :class:`~mrvi.EncoderUZ`.
    qu_kwargs
        Keyword args for :class:`~mrvi.EncoderXU`.
    """

    def __init__(
        self,
        adata,
        **model_kwargs,
    ):
        super().__init__(adata)

        n_sample = self.summary_stats.n_sample
        n_batch = self.summary_stats.n_batch
        n_continuous_cov = self.summary_stats.get("n_extra_continuous_covs", 0)

        obs_df = adata.obs.copy()
        obs_df = obs_df.loc[~obs_df._scvi_sample.duplicated("first")]
        self.donor_info = obs_df.set_index("_scvi_sample").sort_index()
        self.sample_order = self.adata_manager.get_state_registry(MRVI_REGISTRY_KEYS.SAMPLE_KEY).categorical_mapping

        self.n_obs_per_sample = jnp.array(adata.obs._scvi_sample.value_counts().sort_index().values)

        self.data_splitter = None
        self.can_compute_normalized_dists = model_kwargs.get("qz_nn_flavor", "linear") == "linear"
        self.module = MrVAE(
            n_input=self.summary_stats.n_vars,
            n_sample=n_sample,
            n_batch=n_batch,
            n_continuous_cov=n_continuous_cov,
            n_obs_per_sample=self.n_obs_per_sample,
            **model_kwargs,
        )
        self.can_compute_normalized_dists = (model_kwargs.get("qz_nn_flavor", "linear") == "linear") and (
            (model_kwargs.get("n_latent_u", None) is None)
            or (model_kwargs.get("n_latent", 10) == model_kwargs.get("n_latent_u", None))
        )
        self.init_params_ = self._get_init_params(locals())

    def to_device(self, device):  # noqa: #D102
        # TODO(jhong): remove this once we have a better way to handle device.
        pass

    def _generate_stacked_rngs(self, n_sets: int) -> Dict[str, jax.random.PRNGKey]:
        rngs_list = [self.module.rngs for _ in range(n_sets)]
        # Combine list of RNG dicts into a single list. This is necessary for vmap/map.
        return {
            required_rng: jnp.concatenate([rngs_dict[required_rng][None] for rngs_dict in rngs_list], axis=0)
            for required_rng in self.module.required_rngs
        }

    @classmethod
    def setup_anndata(  # noqa: #D102
        cls,
        adata: AnnData,
        layer: Optional[str] = None,
        sample_key: Optional[str] = None,
        batch_key: Optional[str] = None,
        continuous_covariate_keys: Optional[List[str]] = None,
        **kwargs,
    ):
        setup_method_args = cls._get_setup_method_args(**locals())
        # Add index for batched computation of local statistics.
        adata.obs["_indices"] = np.arange(adata.n_obs).astype(int)
        anndata_fields = [
            LayerField(REGISTRY_KEYS.X_KEY, layer, is_count_data=True),
            CategoricalObsField(MRVI_REGISTRY_KEYS.SAMPLE_KEY, sample_key),
            CategoricalObsField(REGISTRY_KEYS.BATCH_KEY, batch_key),
            NumericalJointObsField(REGISTRY_KEYS.CONT_COVS_KEY, continuous_covariate_keys),
            NumericalObsField(REGISTRY_KEYS.INDICES_KEY, "_indices"),
        ]
        adata_manager = AnnDataManager(fields=anndata_fields, setup_method_args=setup_method_args)
        adata_manager.register_fields(adata, **kwargs)
        cls.register_manager(adata_manager)

    def train(  # noqa: #D102
        self,
        max_epochs: Optional[int] = None,
        use_gpu: Optional[Union[str, int, bool]] = None,
        train_size: float = 0.9,
        validation_size: Optional[float] = None,
        batch_size: int = 128,
        early_stopping: bool = False,
        plan_kwargs: Optional[dict] = None,
        **trainer_kwargs,
    ):
        train_kwargs = dict(
            max_epochs=max_epochs,
            use_gpu=use_gpu,
            train_size=train_size,
            validation_size=validation_size,
            batch_size=batch_size,
            early_stopping=early_stopping,
            **trainer_kwargs,
        )
        train_kwargs = dict(deepcopy(DEFAULT_TRAIN_KWARGS), **train_kwargs)
        plan_kwargs = plan_kwargs or {}
        train_kwargs["plan_kwargs"] = dict(deepcopy(DEFAULT_TRAIN_KWARGS["plan_kwargs"]), **plan_kwargs)
        super().train(**train_kwargs)

    def get_latent_representation(
        self,
        adata: Optional[AnnData] = None,
        indices=None,
        batch_size: Optional[int] = None,
        use_mean: bool = True,
        give_z: bool = False,
    ) -> np.ndarray:
        """
        Computes the latent representation of the data.

        Parameters
        ----------
        adata
            AnnData object to use. Defaults to the AnnData object used to initialize the model.
        indices
            Indices of cells to use.
        batch_size
            Batch size to use for computing the latent representation.
        use_mean
            Whether to use the mean of the distribution as the latent representation.
        give_z
            Whether to return the z latent representation or the u latent representation.

        Returns
        -------
        The latent representation of the data.
        """
        self._check_if_trained(warn=False)
        adata = self._validate_anndata(adata)
        scdl = self._make_data_loader(adata=adata, indices=indices, batch_size=batch_size, iter_ndarray=True)

        us = []
        zs = []
        jit_inference_fn = self.module.get_jit_inference_fn(inference_kwargs={"use_mean": use_mean})
        for array_dict in tqdm(scdl):
            outputs = jit_inference_fn(self.module.rngs, array_dict)

            us.append(outputs["u"])
            zs.append(outputs["z"])

        u = np.array(jax.device_get(jnp.concatenate(us, axis=0)))
        z = np.array(jax.device_get(jnp.concatenate(zs, axis=0)))
        return z if give_z else u

    def compute_local_statistics(
        self,
        reductions: List[MrVIReduction],
        adata: Optional[AnnData] = None,
        indices: Optional[Sequence[int]] = None,
        batch_size: Optional[int] = None,
        use_vmap: bool = True,
        norm: str = "l2",
    ) -> xr.Dataset:
        """
        Compute local statistics from counterfactual sample representations.

        Local statistics are reductions over either the local counterfactual latent representations
        or the resulting local sample distance matrices. For a large number of cells and/or samples,
        this method can avoid scalability issues by grouping over cell-level covariates.

        Parameters
        ----------
        reductions
            List of reductions to compute over local counterfactual sample representations.
        adata
            AnnData object to use.
        indices
            Indices of cells to use.
        batch_size
            Batch size to use for computing the local statistics.
        use_vmap
            Whether to use vmap to compute the local statistics.
        """
        if not reductions or len(reductions) == 0:
            raise ValueError("At least one reduction must be provided.")

        adata = self.adata if adata is None else adata
        self._check_if_trained(warn=False)
        # Hack to ensure new AnnDatas have indices.
        if "_indices" not in adata.obs:
            adata.obs["_indices"] = np.arange(adata.n_obs).astype(int)

        adata = self._validate_anndata(adata)
        scdl = self._make_data_loader(adata=adata, indices=indices, batch_size=batch_size, iter_ndarray=True)
        n_sample = self.summary_stats.n_sample

        reqs = _parse_local_statistics_requirements(reductions)

        vars_in = {"params": self.module.params, **self.module.state}

        @partial(jax.jit, static_argnames=["use_mean"])
        def mapped_inference_fn(
            stacked_rngs,
            x,
            sample_index,
            cf_sample,
            use_mean,
        ):
            # TODO: use `self.module.get_jit_inference_fn` when it supports traced values.
            def inference_fn(
                rngs,
                cf_sample,
            ):
                return self.module.apply(
                    vars_in,
                    rngs=rngs,
                    method=self.module.inference,
                    x=x,
                    sample_index=sample_index,
                    cf_sample=cf_sample,
                    use_mean=use_mean,
                )["z"]

            if use_vmap:
                return jax.vmap(inference_fn, in_axes=(0, 0), out_axes=-2)(
                    stacked_rngs,
                    cf_sample,
                )
            else:

                def per_sample_inference_fn(pair):
                    rngs, cf_sample = pair
                    return inference_fn(rngs, cf_sample)

                return jax.lax.transpose(jax.lax.map(per_sample_inference_fn, (stacked_rngs, cf_sample)), (1, 0, 2))

        ungrouped_data_arrs = {}
        grouped_data_arrs = {}
        for ur in reqs.ungrouped_reductions:
            ungrouped_data_arrs[ur.name] = []
        for gr in reqs.grouped_reductions:
            grouped_data_arrs[gr.name] = {}  # Will map group category to running group sum.

        for array_dict in tqdm(scdl):
            indices = array_dict[REGISTRY_KEYS.INDICES_KEY].astype(int).flatten()
            n_cells = array_dict[REGISTRY_KEYS.X_KEY].shape[0]
            cf_sample = np.broadcast_to(np.arange(n_sample)[:, None, None], (n_sample, n_cells, 1))
            inf_inputs = self.module._get_inference_input(
                array_dict,
            )
            stacked_rngs = self._generate_stacked_rngs(cf_sample.shape[0])

            # Compute necessary inputs.
            if reqs.needs_mean_representations:
                mean_zs_ = mapped_inference_fn(
                    stacked_rngs=stacked_rngs,
                    x=jnp.array(inf_inputs["x"]),
                    sample_index=jnp.array(inf_inputs["sample_index"]),
                    cf_sample=jnp.array(cf_sample),
                    use_mean=True,
                )
                mean_zs = xr.DataArray(
                    mean_zs_,
                    dims=["cell_name", "sample", "latent_dim"],
                    coords={"cell_name": self.adata.obs_names[indices], "sample": self.sample_order},
                    name="sample_representations",
                )
            if reqs.needs_sampled_representations:
                sampled_zs_ = mapped_inference_fn(
                    stacked_rngs=stacked_rngs,  # OK to use stacked rngs here since there is no stochasticity for mean rep.
                    x=jnp.array(inf_inputs["x"]),
                    sample_index=jnp.array(inf_inputs["sample_index"]),
                    cf_sample=jnp.array(cf_sample),
                    use_mean=False,
                )
                sampled_zs = xr.DataArray(
                    sampled_zs_,
                    dims=["cell_name", "sample", "latent_dim"],
                    coords={"cell_name": self.adata.obs_names[indices], "sample": self.sample_order},
                    name="sample_representations",
                )

            if reqs.needs_mean_distances or reqs.needs_normalized_distances:
                mean_dists = self._compute_distances_from_representations(mean_zs_, indices, norm=norm)

                if reqs.needs_normalized_distances:
                    if norm != "l2":
                        raise ValueError(f"Norm must be 'l2' when using normalized distances. Got {norm}.")
                    normalization_means, normalization_vars = self._compute_local_baseline_dists(array_dict)
                    normalization_means = normalization_means.reshape(-1, 1, 1)
                    normalization_vars = normalization_vars.reshape(-1, 1, 1)
                    normalized_dists = np.clip(mean_dists - normalization_means, a_min=0, a_max=None) / (
                        normalization_vars**0.5
                    )

            if reqs.needs_sampled_distances:
                sampled_dists = self._compute_distances_from_representations(sampled_zs_, indices, norm=norm)

            # Compute each reduction
            for r in reductions:
                if r.input == "mean_representations":
                    inputs = mean_zs
                elif r.input == "sampled_representations":
                    inputs = sampled_zs
                elif r.input == "mean_distances":
                    inputs = mean_dists
                elif r.input == "sampled_distances":
                    inputs = sampled_dists
                elif r.input == "normalized_distances":
                    inputs = normalized_dists
                else:
                    raise ValueError(f"Unknown reduction input: {r.input}")

                outputs = r.fn(inputs)

                if r.group_by is not None:
                    group_by = self.adata.obs[r.group_by][indices]
                    group_by_cats = group_by.unique()
                    for cat in group_by_cats:
                        cat_summed_outputs = outputs.sel(
                            cell_name=self.adata.obs_names[indices][group_by == cat].values
                        ).sum(dim="cell_name")
                        cat_summed_outputs = cat_summed_outputs.assign_coords({f"{r.group_by}_name": cat})
                        if cat not in grouped_data_arrs[r.name]:
                            grouped_data_arrs[r.name][cat] = cat_summed_outputs
                        else:
                            grouped_data_arrs[r.name][cat] += cat_summed_outputs
                else:
                    ungrouped_data_arrs[r.name].append(outputs)

        # Combine all outputs.
        final_data_arrs = {}
        for ur_name, ur_outputs in ungrouped_data_arrs.items():
            final_data_arrs[ur_name] = xr.concat(ur_outputs, dim="cell_name")

        for gr in reqs.grouped_reductions:
            group_by = adata.obs[gr.group_by]
            group_by_counts = group_by.value_counts()
            averaged_grouped_data_arrs = []
            for cat, count in group_by_counts.items():
                averaged_grouped_data_arrs.append(grouped_data_arrs[gr.name][cat] / count)
            final_data_arr = xr.concat(averaged_grouped_data_arrs, dim=f"{gr.group_by}_name")
            final_data_arrs[gr.name] = final_data_arr

        return xr.Dataset(data_vars=final_data_arrs)

    def _compute_local_baseline_dists(self, batch: dict, mc_samples: int = 250) -> Tuple[np.ndarray, np.ndarray]:
        """
        Approximate the distributions used as baselines for normalizing the local sample distances.

        Approximates the means and variances of the Euclidean distance between two samples of
        the z latent representation for the original sample for each cell in ``adata``.

        Reference: https://www.overleaf.com/read/mhdxcrknzxpm.

        Parameters
        ----------
        batch
            Batch of data to compute the local sample representation for.
        mc_samples
            Number of Monte Carlo samples to use for computing the local baseline distributions.
        """

        def get_A_s(module, u, sample_covariate):
            sample_covariate = sample_covariate.astype(int).flatten()
            if not module.qz.use_nonlinear:
                A_s = module.qz.A_s_enc(sample_covariate)
            else:
                # A_s output by a non-linear function without an explicit intercept
                sample_one_hot = jax.nn.one_hot(sample_covariate, module.qz.n_sample)
                A_s_dec_inputs = jnp.concatenate([u, sample_one_hot], axis=-1)
                A_s = module.qz.A_s_enc(A_s_dec_inputs, training=False)
            # cells by n_latent by n_latent
<<<<<<< HEAD
            return A_s.reshape(sample_covariate.shape[0], module.qz.n_latent, -1)
=======
            return A_s.reshape(sample_covariate.shape[0], module.qz.n_latent, module.qz.n_latent)
>>>>>>> e45f1771

        def apply_get_A_s(u, sample_covariate):
            vars_in = {"params": self.module.params, **self.module.state}
            rngs = self.module.rngs
            A_s = self.module.apply(vars_in, rngs=rngs, method=get_A_s, u=u, sample_covariate=sample_covariate)
            return A_s

        if self.can_compute_normalized_dists:
            jit_inference_fn = self.module.get_jit_inference_fn()
            qu = jit_inference_fn(self.module.rngs, batch)["qu"]
            qu_vars_diag = jax.vmap(jnp.diag)(qu.variance)

            sample_index = self.module._get_inference_input(batch)["sample_index"]
            A_s = apply_get_A_s(qu.mean, sample_index)  # use mean of latent representation to compute the baseline
            B = jnp.expand_dims(jnp.eye(A_s.shape[1]), 0) + A_s
            u_diff_sigma = 2 * jnp.einsum(
                "cij, cjk, clk -> cil", B, qu_vars_diag, B
            )  # 2 * (I + A_s) @ qu_vars_diag @ (I + A_s).T
            eigvals = jax.vmap(jnp.linalg.eigh)(u_diff_sigma)[0].astype(float)
            normal_rng = self.module.rngs["params"]  # Hack to get new rng for normal samples.
            normal_samples = jax.random.normal(
                normal_rng, shape=(eigvals.shape[0], mc_samples, eigvals.shape[1])
            )  # n_cells by mc_samples by n_latent
            squared_l2_dists = jnp.sum(jnp.einsum("cij, cj -> cij", (normal_samples**2), eigvals), axis=2)
            l2_dists = squared_l2_dists**0.5
        else:
            mc_samples_per_cell = mc_samples * 2  # need double for pairs of samples to compute distance between
            jit_inference_fn = self.module.get_jit_inference_fn(
                inference_kwargs={"use_mean": False, "mc_samples": mc_samples_per_cell}
            )

            outputs = jit_inference_fn(self.module.rngs, batch)

            # figure out how to compute dists here
            z = outputs["z"]
            first_half_z, second_half_z = z[:mc_samples], z[mc_samples:]
            l2_dists = jnp.sqrt(jnp.sum((first_half_z - second_half_z) ** 2, axis=2)).T

        return np.array(jnp.mean(l2_dists, axis=1)), np.array(jnp.var(l2_dists, axis=1))

    def _compute_distances_from_representations(self, reps, indices, norm="l2"):
        @jax.jit
        def _compute_distance(rep):
            delta_mat = jnp.expand_dims(rep, 0) - jnp.expand_dims(rep, 1)
            if norm == "l2":
                res = delta_mat**2
                res = jnp.sqrt(res.sum(-1))
            elif norm == "l1":
                res = jnp.abs(delta_mat).sum(-1)
            elif norm == "linf":
                res = jnp.abs(delta_mat).max(-1)
            else:
                raise ValueError(f"norm {norm} not supported")
            return res

        dists = jax.vmap(_compute_distance)(reps)
        return xr.DataArray(
            dists,
            dims=["cell_name", "sample_x", "sample_y"],
            coords={
                "cell_name": self.adata.obs_names[indices],
                "sample_x": self.sample_order,
                "sample_y": self.sample_order,
            },
            name="sample_distances",
        )

    def get_local_sample_representation(
        self,
        adata: Optional[AnnData] = None,
        indices: Optional[List[str]] = None,
        batch_size: int = 256,
        use_mean: bool = True,
        use_vmap: bool = True,
    ) -> xr.DataArray:
        """
        Computes the local sample representation of the cells in the adata object.

        For each cell, it returns a matrix of size (n_sample, n_features).

        Parameters
        ----------
        adata
            AnnData object to use for computing the local sample representation.
        batch_size
            Batch size to use for computing the local sample representation.
        use_mean
            Whether to use the mean of the latent representation as the local sample representation.
        use_vmap
            Whether to use vmap for computing the local sample representation.
            Disabling vmap can be useful if running out of memory on a GPU.
        """
        reductions = [
            MrVIReduction(
                name="sample_representations",
                input="mean_representations" if use_mean else "sampled_representations",
                fn=lambda x: x,
                group_by=None,
            )
        ]
        return self.compute_local_statistics(
            reductions, adata=adata, indices=indices, batch_size=batch_size, use_vmap=use_vmap
        ).sample_representations

    def get_local_sample_distances(
        self,
        adata: Optional[AnnData] = None,
        batch_size: int = 256,
        use_mean: bool = True,
        normalize_distances: bool = False,
        use_vmap: bool = True,
        groupby: Optional[Union[List[str], str]] = None,
        keep_cell: bool = True,
        norm: str = "l2",
    ) -> xr.Dataset:
        """
        Computes local sample distances as `xr.Dataset`.

        Computes cell-specific distances between samples, of size (n_sample, n_sample),
        stored as a Dataset, with variable name `cell`, of size (n_cell, n_sample, n_sample).
        If in addition, groupby is provided, distances are also aggregated by group.
        In this case, the group-specific distances via group name key.

        Parameters
        ----------
        adata
            AnnData object to use for computing the local sample representation.
        batch_size
            Batch size to use for computing the local sample representation.
        use_mean
            Whether to use the mean of the latent representation as the local sample representation.
        normalize_distances
            Whether to normalize the local sample distances. Normalizes by
            the standard deviation of the original intra-sample distances.
            Only works with ``use_mean=False``.
        use_vmap
            Whether to use vmap for computing the local sample representation.
            Disabling vmap can be useful if running out of memory on a GPU.
        groupby
            List of categorical keys or single key of the anndata that is
            used to group the cells.
        keep_cell
            Whether to keep the original cell sample-sample distance matrices.
        """
        input = "mean_distances" if use_mean else "sampled_distances"
        if normalize_distances:
            if not use_mean:
                raise ValueError("Normalizing distances requires `use_mean=True`.")
            input = "normalized_distances"
        if groupby and not isinstance(groupby, list):
            groupby = [groupby]

        reductions = []
        if not keep_cell and not groupby:
            raise ValueError("Undefined computation because not keep_cell and no groupby.")
        if keep_cell:
            reductions.append(
                MrVIReduction(
                    name="cell",
                    input=input,
                    fn=lambda x: x,
                )
            )
        if groupby:
            for groupby_key in groupby:
                reductions.append(
                    MrVIReduction(
                        name=groupby_key,
                        input=input,
                        group_by=groupby_key,
                    )
                )
        return self.compute_local_statistics(
            reductions,
            adata=adata,
            batch_size=batch_size,
            use_vmap=use_vmap,
            norm=norm,
        )

    def compute_cell_scores(
        self,
        donor_keys: List[Tuple],
        adata=None,
        batch_size=256,
        use_vmap: bool = True,
        n_mc_samples: int = 200,
        compute_pval: bool = True,
    ) -> xr.Dataset:
        """Computes for each cell a statistic (effect size or p-value)

        Parameters
        ----------
        donor_keys
            List of tuples, where the first element is the sample key and
            the second element is the statistic to be computed
        adata
            AnnData object to use for computing the local sample representation.
        batch_size
            Batch size to use for computing the local sample representation.
        use_vmap
            Whether to use vmap for computing the local sample representation.
            Disabling vmap can be useful if running out of memory on a GPU.
        n_mc_samples
            Number of Monte Carlo trials to use for computing the p-values (if `compute_pval` is True).
        compute_pval
            Whether to compute p-values or effect sizes.
        """
        test_out = "pval" if compute_pval else "effect_size"

        # not jitted because the statistic arg is causing troubles
        def _get_scores(w, x, statistic):
            if compute_pval:
                fn = lambda w, x: permutation_test(w, x, statistic=statistic, n_mc_samples=n_mc_samples)
            else:
                fn = lambda w, x: compute_statistic(w, x, statistic=statistic)
            return jax.vmap(fn, in_axes=(0, None))(w, x)

        def get_scores_data_arr_fn(cov, sample_covariate_test):
            return lambda x: xr.DataArray(
                _get_scores(x.data, cov, sample_covariate_test),
                dims=["cell_name"],
                coords={"cell_name": x.coords["cell_name"]},
            )

        reductions = []
        for sample_covariate_key, sample_covariate_test in donor_keys:
            cov = self.donor_info[sample_covariate_key].values
            if sample_covariate_test == "nn":
                cov = pd.Categorical(cov).codes
            cov = jnp.array(cov)
            fn = get_scores_data_arr_fn(cov, sample_covariate_test)
            reductions.append(
                MrVIReduction(
                    name=f"{sample_covariate_key}_{sample_covariate_test}_{test_out}",
                    input="mean_distances",
                    fn=fn,
                )
            )

        return self.compute_local_statistics(reductions, adata=adata, batch_size=batch_size, use_vmap=use_vmap)

    @property
    def original_donor_key(self):
        """Original donor key used for training the model."""
        return self.adata_manager.registry["setup_args"]["sample_key"]

    def differential_expression(
        self,
        adata: AnnData,
        samples_a: List[str],
        samples_b: List[str],
        delta: float = 0.5,
        return_dist: bool = False,
        batch_size: int = 128,
        mc_samples_total: int = 10000,
        max_mc_samples_per_pass: int = 50,
        mc_samples_for_permutation: int = 30000,
        use_vmap: bool = False,
        eps: float = 1e-4,
    ):
        """Computes differential expression between two sets of samples.

        Background on the computation can be found here:
        https://www.overleaf.com/project/63c08ee8d7475a4c8478b1a3.
        To correct for batch effects, the current approach consists in
        computing batch-specific LFCs, and then averaging them.
        Right now, other covariates are not considered.

        Parameters
        ----------
        adata
            AnnData object to use.
        samples_a
            Set of samples to characterize the first sample subpopulation.
            Should be a subset of values associated to the sample key.
        samples_b
            Set of samples to characterize the second sample subpopulation.
            Should be a subset of values associated to the sample key.
        delta
            LFC threshold to use for differential expression.
        return_dist
            Whether to return the distribution of LFCs.
            If False, returns a summarized result, contained in a DataFrame.
        batch_size
            Batch size to use for inference.
        mc_samples_total
            Number of Monte Carlo samples to sample normalized gene expressions, per group of samples.
        max_mc_samples_per_pass
            Maximum number of Monte Carlo samples to sample normalized gene expressions at once.
            Lowering this value can help with memory issues.
        mc_samples_for_permutation
            Number of Monte Carlo samples to use to compute the LFC distribution from normalized expression levels.
        use_vmap
            Determines which parallelization strategy to use. If True, uses `jax.vmap`, otherwise uses `jax.lax.map`.
            The former is faster, but requires more memory.
        eps
            Pseudo-count to add to the normalized expression levels.
        """
        mc_samples_per_obs = np.maximum((mc_samples_total // adata.n_obs), 1)
        if mc_samples_per_obs >= max_mc_samples_per_pass:
            n_passes_per_obs = np.maximum((mc_samples_per_obs // max_mc_samples_per_pass), 1)
            mc_samples_per_obs = max_mc_samples_per_pass
        else:
            n_passes_per_obs = 1

        self._check_if_trained(warn=False)
        adata = self._validate_anndata(adata)
        scdl = self._make_data_loader(adata=adata, batch_size=batch_size, iter_ndarray=True)

        donor_mapper = self.donor_info.reset_index().set_index(self.original_donor_key)
        try:
            samples_idx_a_ = np.array(donor_mapper.loc[samples_a, "_scvi_sample"])
            samples_idx_b_ = np.array(donor_mapper.loc[samples_b, "_scvi_sample"])
        except KeyError:
            raise KeyError(
                "Some samples cannot be found."
                "Please make sure that the provided samples can be found in {}.".format(self.original_donor_key)
            )

        vars_in = {"params": self.module.params, **self.module.state}
        rngs = self.module.rngs

        def _get_all_inputs(
            inputs,
        ):
            x = jnp.array(inputs[REGISTRY_KEYS.X_KEY])
            sample_index = jnp.array(inputs[MRVI_REGISTRY_KEYS.SAMPLE_KEY])
            batch_index = jnp.array(inputs[REGISTRY_KEYS.BATCH_KEY])
            continuous_covs = inputs.get(REGISTRY_KEYS.CONT_COVS_KEY, None)
            if continuous_covs is not None:
                continuous_covs = jnp.array(continuous_covs)
            return {
                "x": x,
                "sample_index": sample_index,
                "batch_index": batch_index,
                "continuous_covs": continuous_covs,
            }

        def h_inference_fn(x, sample_index, batch_index, cf_sample, continuous_covs):
            return self.module.apply(
                vars_in,
                rngs=rngs,
                method=self.module.compute_h_from_x,
                x=x,
                sample_index=sample_index,
                batch_index=batch_index,
                cf_sample=cf_sample,
                continuous_covs=continuous_covs,
                mc_samples=mc_samples_per_obs,
            )

        @jax.jit
        def get_hs(inputs, cf_sample):
            _h_inference_fn = lambda cf_sample: h_inference_fn(
                inputs["x"],
                inputs["sample_index"],
                inputs["batch_index"],
                cf_sample,
                inputs["continuous_covs"],
            )
            if use_vmap:
                hs = jax.vmap(h_inference_fn, in_axes=(None, None, None, 0, None), out_axes=0)(
                    inputs["x"],
                    inputs["sample_index"],
                    inputs["batch_index"],
                    cf_sample,
                    inputs["continuous_covs"],
                )
            else:
                hs = jax.lax.map(_h_inference_fn, cf_sample)

            # convert to pseudocounts
            hs = jnp.log(hs + eps)
            return hs

        ha_samples = []
        hb_samples = []

        for array_dict in tqdm(scdl):
            n_cells = array_dict[REGISTRY_KEYS.X_KEY].shape[0]
            inputs = _get_all_inputs(
                array_dict,
            )
            cf_sample_a = np.broadcast_to(samples_idx_a_[:, None, None], (samples_idx_a_.shape[0], n_cells, 1))
            cf_sample_b = np.broadcast_to(samples_idx_b_[:, None, None], (samples_idx_b_.shape[0], n_cells, 1))
            for _ in range(n_passes_per_obs):
                _ha = get_hs(inputs, cf_sample_a)
                _hb = get_hs(inputs, cf_sample_b)

                # shapes (n_samples_x, max_mc_samples_per_pass, n_cells, n_vars)
                ha_samples.append(
                    np.asarray(jax.device_put(_ha.reshape((samples_idx_a_.shape[0], -1, self.summary_stats.n_vars))))
                )
                hb_samples.append(
                    np.asarray(jax.device_put(_hb.reshape((samples_idx_b_.shape[0], -1, self.summary_stats.n_vars))))
                )
        ha_samples = np.concatenate(ha_samples, axis=1)
        hb_samples = np.concatenate(hb_samples, axis=1)

        # Giving equal weight to each sample ==> exchangeability assumption
        ha_samples = ha_samples.reshape((-1, self.summary_stats.n_vars))
        hb_samples = hb_samples.reshape((-1, self.summary_stats.n_vars))

        # compute LFCs
        rdm_idx_a = np.random.choice(ha_samples.shape[0], size=mc_samples_for_permutation, replace=True)
        rdm_idx_b = np.random.choice(hb_samples.shape[0], size=mc_samples_for_permutation, replace=True)
        lfc_dist = ha_samples[rdm_idx_a, :] - hb_samples[rdm_idx_b, :]
        if return_dist:
            return lfc_dist
        else:
            de_probs = np.mean(np.abs(lfc_dist) > delta, axis=0)
            lfc_means = np.mean(lfc_dist, axis=0)
            lfc_medians = np.median(lfc_dist, axis=0)
            results = (
                pd.DataFrame(
                    {
                        "de_prob": de_probs,
                        "lfc_mean": lfc_means,
                        "lfc_median": lfc_medians,
                        "gene_name": self.adata.var_names,
                    }
                )
                .set_index("gene_name")
                .sort_values("de_prob", ascending=False)
            )
            return results

    def explore_stratifications(
        self,
        distances: xr.Dataset,
        cell_type_keys: Optional[Union[str, List[str]]] = None,
        linkage_method: str = "complete",
        figure_dir: Optional[str] = None,
        show_figures: bool = False,
        sample_metadata: Optional[Union[str, List[str]]] = None,
        cmap_name: str = "tab10",
        cmap_requires_int: bool = True,
        **sns_kwargs,
    ):
        """Analysis of distance matrix stratifications.

        Parameters
        ----------
        distances :
            Cell-type specific distance matrices.
        cell_type_keys :
            Subset of cell types to analyze, by default None
        linkage_method :
            Linkage method to use to cluster distance matrices, by default "complete"
        figure_dir :
            Optional directory in which to save figures, by default None
        show_figures :
            Whether to show figures, by default False
        sample_metadata :
            Metadata keys to plot, by default None
        """
        if figure_dir is not None:
            os.makedirs(figure_dir, exist_ok=True)

        # Convert metadata to hex colors
        colors = None
        if sample_metadata is not None:
            sample_metadata = [sample_metadata] if isinstance(sample_metadata, str) else sample_metadata
            donor_info_ = self.donor_info.set_index(self.registry_["setup_args"]["sample_key"])
            colors = convert_pandas_to_colors(
                donor_info_.loc[:, sample_metadata], cmap_name=cmap_name, cmap_requires_int=cmap_requires_int
            )

        # Subsample distances if necessary
        distances_ = distances
        celltype_dimname = distances.dims[0]
        if cell_type_keys is not None:
            cell_type_keys = [cell_type_keys] if isinstance(cell_type_keys, str) else cell_type_keys
            dimname_to_vals = {celltype_dimname: cell_type_keys}
            distances_ = distances.sel(dimname_to_vals)

        figs = []
        for dist in distances_:
            celltype_name = dist.coords[celltype_dimname].item()
            dendrogram = compute_dendrogram_from_distance_matrix(
                dist,
                linkage_method=linkage_method,
            )
            assert dist.ndim == 2

            fig = sns.clustermap(
                dist.to_pandas(), row_linkage=dendrogram, col_linkage=dendrogram, row_colors=colors, **sns_kwargs
            )
            fig.fig.suptitle(celltype_name)
            if figure_dir is not None:
                fig.savefig(os.path.join(figure_dir, f"{celltype_name}.png"))
            if show_figures:
                plt.show()
                plt.clf()
            figs.append(fig)
        return figs<|MERGE_RESOLUTION|>--- conflicted
+++ resolved
@@ -429,11 +429,7 @@
                 A_s_dec_inputs = jnp.concatenate([u, sample_one_hot], axis=-1)
                 A_s = module.qz.A_s_enc(A_s_dec_inputs, training=False)
             # cells by n_latent by n_latent
-<<<<<<< HEAD
             return A_s.reshape(sample_covariate.shape[0], module.qz.n_latent, -1)
-=======
-            return A_s.reshape(sample_covariate.shape[0], module.qz.n_latent, module.qz.n_latent)
->>>>>>> e45f1771
 
         def apply_get_A_s(u, sample_covariate):
             vars_in = {"params": self.module.params, **self.module.state}
