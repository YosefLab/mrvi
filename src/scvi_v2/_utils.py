from functools import partial
from typing import Callable, List, Union

import jax
import jax.numpy as jnp
import numpy as np

from ._types import MrVIReduction, _ComputeLocalStatisticsRequirements


def _parse_local_statistics_requirements(
    reductions: List[MrVIReduction],
) -> _ComputeLocalStatisticsRequirements:
    needs_mean_rep = False
    needs_sampled_rep = False
    needs_mean_dists = False
    needs_sampled_dists = False
    needs_normalized_dists = False

    ungrouped_reductions = []
    grouped_reductions = []

    for r in reductions:
        if r.input == "mean_representations":
            needs_mean_rep = True
        elif r.input == "sampled_representations":
            needs_sampled_rep = True
        elif r.input == "mean_distances":
            needs_mean_rep = True
            needs_mean_dists = True
        elif r.input == "sampled_distances":
            needs_sampled_rep = True
            needs_sampled_dists = True
        elif r.input == "normalized_distances":
            needs_sampled_rep = True
<<<<<<< HEAD
            needs_sampled_dists = True
=======
>>>>>>> 2313c7fa
            needs_normalized_dists = True
        else:
            raise ValueError(f"Unknown reduction input: {r.input}")

        if r.group_by is None:
            ungrouped_reductions.append(r)
        else:
            grouped_reductions.append(r)

    return _ComputeLocalStatisticsRequirements(
        needs_mean_representations=needs_mean_rep,
        needs_sampled_representations=needs_sampled_rep,
        needs_mean_distances=needs_mean_dists,
        needs_sampled_distances=needs_sampled_dists,
        needs_normalized_distances=needs_normalized_dists,
        grouped_reductions=grouped_reductions,
        ungrouped_reductions=ungrouped_reductions,
    )


@jax.jit
def rowwise_max_excluding_diagonal(matrix):
    """Returns the rowwise maximum of a matrix excluding the diagonal."""
    assert matrix.ndim == 2
    num_cols = matrix.shape[1]
    mask = (1 - jnp.eye(num_cols)).astype(bool)
    return (jnp.where(mask, matrix, -jnp.inf)).max(axis=1)


def simple_reciprocal(w, eps=1e-6):
    """Convert distances to similarities via a reciprocal."""
    return 1.0 / (w + eps)


@partial(jax.jit, static_argnums=(2,))
def geary_c(
    w: jnp.ndarray,
    x: jnp.ndarray,
    similarity_fn: Callable,
):
    """Computes Geary's C statistic from a distance matrix and a vector of values.

    Parameters
    ----------
    w
        distance matrix
    x
        vector of continuous values
    similarity_fn
        function that converts distances to similarities
    """
    # spatial weights are higher for closer points
    w_ = similarity_fn(w)
    w_ -= jnp.diag(jnp.diag(w_))
    num = x[:, None] - x[None, :]
    num = (num**2) * w_
    num = num / (2 * w_.sum())
    denom = x.var()
    return num.sum() / denom


@jax.jit
def nn_statistic(
    w: jnp.ndarray,
    x: jnp.ndarray,
):
    """Computes differences of distances to nearest neighbor from the same group and from different groups.

    Parameters
    ----------
    w
        distance matrix
    x
        vector of discrete values
    """
    groups_mat = x[:, None] - x[None, :]
    groups_mat = (groups_mat == 0).astype(int)

    processed_mat1 = groups_mat - jnp.diag(groups_mat.diagonal())
    is_diff_group_or_id = processed_mat1 == 0
    # above matrix masks samples with different group or id, and diagonal elements
    penalties1 = jnp.zeros(w.shape)
    penalties1 += is_diff_group_or_id * 1e6
    d1 = w + penalties1
    distances_to_same = d1.min(axis=1)

    processed_mat2 = groups_mat
    is_same_group = processed_mat2 > 0
    # above matrix masks samples with same group (including the diagonal)
    penalties2 = jnp.zeros(w.shape)
    penalties2 += is_same_group * 1e6
    d2 = w + penalties2
    distances_to_diff = d2.min(axis=1)

    delta = distances_to_same - distances_to_diff
    return delta.mean()


def compute_statistic(
    distances: Union[np.ndarray, jnp.ndarray],
    node_colors: Union[np.ndarray, jnp.ndarray],
    statistic: str = "geary",
    similarity_fn: Callable = simple_reciprocal,
):
    """Computes a statistic for guided analyses.

    Parameters
    ----------
    distances
        square distance matrix between all observations
    node_colors
        observed covariate values for each observation
    statistic
        one of "geary" or "nn"
    similarity_fn
        function used to compute spatial weights for Geary's C statistic
    """
    distances_ = jnp.array(distances)
    node_colors_ = jnp.array(node_colors)

    stat_fn_kwargs = {}
    if statistic == "geary":
        stat_fn = geary_c
        stat_fn_kwargs["similarity_fn"] = similarity_fn
    elif statistic == "nn":
        stat_fn = nn_statistic
    assert stat_fn is not None

    t_obs = stat_fn(distances_, node_colors_, **stat_fn_kwargs)
    return t_obs


def permutation_test(
    distances: Union[np.ndarray, jnp.ndarray],
    node_colors: Union[np.ndarray, jnp.ndarray],
    statistic: str = "geary",
    similarity_fn: Callable = simple_reciprocal,
    n_mc_samples: int = 1000,
    selected_tail: str = "greater",
    random_seed: int = 0,
    use_vmap: bool = True,
):
    """Permutation test for guided analyses.

    Parameters
    ----------
    distances
        square distance matrix between all observations
    node_colors
        observed covariate values for each observation
    statistic
        one of "geary" or "nn"
    similarity_fn
        function used to compute spatial weights for Geary's C statistic
    n_mc_samples
        number of Monte Carlo samples for the permutation test
    selected_tail
        one of "less", "greater", to specify how to compute pvalues
    random_seed
        seed used to compute random sample permutations
    use_vmap
        whether or not to use vmap to compute pvalues
    """
    t_obs = compute_statistic(distances, node_colors, statistic=statistic, similarity_fn=similarity_fn)
    t_perm = []

    key = jax.random.PRNGKey(random_seed)
    keys = jax.random.split(key, n_mc_samples)

    @jax.jit
    def permute_compute(w, x, key):
        x_ = jax.random.permutation(key, x)
        return compute_statistic(w, x_, statistic=statistic, similarity_fn=similarity_fn)

    if use_vmap:
        t_perm = jax.vmap(permute_compute, in_axes=(None, None, 0), out_axes=0)(distances, node_colors, keys)
    else:
        permute_compute_bound = lambda key: permute_compute(distances, node_colors, key)
        t_perm = jax.lax.map(permute_compute_bound, keys)

    if selected_tail == "greater":
        cdt = t_obs > t_perm
    elif selected_tail == "less":
        cdt = t_obs < t_perm
    else:
        raise ValueError("alternative must be 'greater' or 'less'")
    pval = (1.0 + cdt.sum()) / (1.0 + n_mc_samples)
    return pval<|MERGE_RESOLUTION|>--- conflicted
+++ resolved
@@ -33,10 +33,6 @@
             needs_sampled_dists = True
         elif r.input == "normalized_distances":
             needs_sampled_rep = True
-<<<<<<< HEAD
-            needs_sampled_dists = True
-=======
->>>>>>> 2313c7fa
             needs_normalized_dists = True
         else:
             raise ValueError(f"Unknown reduction input: {r.input}")
