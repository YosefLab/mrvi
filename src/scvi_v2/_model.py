--- conflicted
+++ resolved
@@ -343,12 +343,8 @@
                     sample_index=jnp.array(inf_inputs["sample_index"]),
                     cf_sample=jnp.array(cf_sample),
                     use_mean=False,
-<<<<<<< HEAD
-                )
-=======
                     mc_samples=mc_samples,
                 )  # (n_mc_samples, n_cells, n_samples, n_latent)
->>>>>>> 0b8339fd
                 sampled_zs_ = sampled_zs_.transpose((1, 0, 2, 3))
                 sampled_zs = xr.DataArray(
                     sampled_zs_,
@@ -357,10 +353,6 @@
                     name="sample_representations",
                 )
 
-<<<<<<< HEAD
-            if reqs.needs_sampled_distances:
-                sampled_dists = self._compute_distances_from_representations(sampled_zs_, indices, norm=norm)
-=======
             if reqs.needs_mean_distances:
                 mean_dists = self._compute_distances_from_representations(mean_zs_, indices, norm=norm)
 
@@ -380,20 +372,6 @@
                     ).mean(
                         dim="mc_sample"
                     )  # (n_cells, n_samples, n_samples)
->>>>>>> 0b8339fd
-
-            if reqs.needs_normalized_distances:
-                dists_null, dists_mc_error = self._compute_local_baseline_dists(
-                    array_dict, mc_samples, norm=norm, indices=indices
-                )
-
-                # Please do experiment and check division by variance, not sure about its effect.
-                normalized_dists = ((sampled_dists - dists_null - dists_mc_error) / dists_null).mean("mc_sample")
-
-                normalized_dists = normalized_dists.clip(min=0, max=None)
-
-            if reqs.needs_mean_distances:
-                mean_dists = self._compute_distances_from_representations(mean_zs_, indices, norm=norm)
 
             # Compute each reduction
             for r in reductions:
@@ -443,9 +421,7 @@
 
         return xr.Dataset(data_vars=final_data_arrs)
 
-    def _compute_local_baseline_dists(
-        self, batch: dict, mc_samples: int, norm: str, indices: list
-    ) -> Tuple[np.ndarray, np.ndarray]:
+    def _compute_local_baseline_dists(self, batch: dict, mc_samples: int = 250) -> Tuple[np.ndarray, np.ndarray]:
         """
         Approximate the distributions used as baselines for normalizing the local sample distances.
 
@@ -480,7 +456,7 @@
             A_s = self.module.apply(vars_in, rngs=rngs, method=get_A_s, u=u, sample_covariate=sample_covariate)
             return A_s
 
-        if self.can_compute_normalized_dists and norm == "l2":
+        if self.can_compute_normalized_dists:
             jit_inference_fn = self.module.get_jit_inference_fn()
             qu = jit_inference_fn(self.module.rngs, batch)["qu"]
             qu_vars_diag = jax.vmap(jnp.diag)(qu.variance)
@@ -498,40 +474,28 @@
             )  # n_cells by mc_samples by n_latent
             squared_l2_dists = jnp.sum(jnp.einsum("cij, cj -> cij", (normal_samples**2), eigvals), axis=2)
             l2_dists = squared_l2_dists**0.5
-
-            return l2_dists, 0.0
         else:
             mc_samples_per_cell = mc_samples * 2  # need double for pairs of samples to compute distance between
             jit_inference_fn = self.module.get_jit_inference_fn(
                 inference_kwargs={"use_mean": False, "mc_samples": mc_samples_per_cell}
             )
+
             outputs = jit_inference_fn(self.module.rngs, batch)
-            sampled_zs_null = outputs["z"].transpose((1, 0, 2))
-
-            dists_null = self._compute_distances_from_representations(
-                sampled_zs_null[:, :mc_samples, :], indices, norm=norm, return_xarray=False
-            ).reshape(len(indices), -1) / (mc_samples**2 - mc_samples)
-
-            dists_mc_error = (
-                self._compute_distances_from_representations(
-                    sampled_zs_null[:, mc_samples:, :], indices, norm=norm, return_xarray=False
-                ).reshape(len(indices), -1)
-                / (mc_samples**2 - mc_samples)
-                - dists_null
-            )
-
-            return dists_null.sum(-1).reshape(-1, 1, 1, 1), np.percentile(np.abs(dists_mc_error.sum(-1)), 90)
-
-<<<<<<< HEAD
-    def _compute_distances_from_representations(self, reps, indices, return_xarray=True, norm="l2"):
-=======
+
+            # figure out how to compute dists here
+            z = outputs["z"]
+            first_half_z, second_half_z = z[:mc_samples], z[mc_samples:]
+            l2_dists = jnp.sqrt(jnp.sum((first_half_z - second_half_z) ** 2, axis=2)).T
+
+        return np.array(jnp.mean(l2_dists, axis=1)), np.array(jnp.var(l2_dists, axis=1))
+
     def _compute_distances_from_representations(self, reps, indices, norm="l2") -> xr.DataArray:
->>>>>>> 0b8339fd
         @jax.jit
         def _compute_distance(rep):
             delta_mat = jnp.expand_dims(rep, 0) - jnp.expand_dims(rep, 1)
             if norm == "l2":
-                res = jnp.sqrt((delta_mat**2).sum(-1))
+                res = delta_mat**2
+                res = jnp.sqrt(res.sum(-1))
             elif norm == "l1":
                 res = jnp.abs(delta_mat).sum(-1)
             elif norm == "linf":
@@ -540,36 +504,6 @@
                 raise ValueError(f"norm {norm} not supported")
             return res
 
-<<<<<<< HEAD
-        if len(reps.shape) == 3:
-            dists = jax.vmap(_compute_distance)(reps)
-            if return_xarray:
-                dists = xr.DataArray(
-                    dists,
-                    dims=["cell_name", "sample_x", "sample_y"],
-                    coords={
-                        "cell_name": self.adata.obs_names[indices],
-                        "sample_x": self.sample_order,
-                        "sample_y": self.sample_order,
-                    },
-                    name="mean_distances",
-                )
-        else:
-            dists = jax.vmap(jax.vmap(_compute_distance))(reps)
-            if return_xarray:
-                dists = xr.DataArray(
-                    dists,
-                    dims=["cell_name", "mc_sample", "sample_x", "sample_y"],
-                    coords={
-                        "cell_name": self.adata.obs_names[indices],
-                        "mc_sample": np.arange(reps.shape[1]),
-                        "sample_x": self.sample_order,
-                        "sample_y": self.sample_order,
-                    },
-                    name="sample_distances",
-                )
-        return dists
-=======
         if reps.ndim == 3:
             dists = jax.vmap(_compute_distance)(reps)
             return xr.DataArray(
@@ -596,7 +530,6 @@
                 },
                 name="sample_distances",
             )
->>>>>>> 0b8339fd
 
     def get_local_sample_representation(
         self,
@@ -644,7 +577,6 @@
         use_vmap: bool = True,
         groupby: Optional[Union[List[str], str]] = None,
         keep_cell: bool = True,
-        mc_samples: int = 10,
         norm: str = "l2",
         mc_samples: int = 10,
     ) -> xr.Dataset:
@@ -676,16 +608,11 @@
             used to group the cells.
         keep_cell
             Whether to keep the original cell sample-sample distance matrices.
-<<<<<<< HEAD
-        mc_samples
-            How many Monte Carlo samples are drawn for probabilistic variables.
-=======
         norm
             Norm to use for computing the local sample distances.
         mc_samples
             Number of Monte Carlo samples to use for computing the local sample distances.
             Only relevants if ``use_mean=False``.
->>>>>>> 0b8339fd
         """
         input = "mean_distances" if use_mean else "sampled_distances"
         if normalize_distances:
@@ -718,7 +645,6 @@
                     )
                 )
         return self.compute_local_statistics(
-<<<<<<< HEAD
             reductions, adata=adata, batch_size=batch_size, use_vmap=use_vmap, norm=norm, mc_samples=mc_samples
         )
 
@@ -855,7 +781,7 @@
                 betas_null = jnp.zeros_like(betas_) + eps_.mean(axis=1)
                 x_0 = jax.vmap(h_inference_fn, in_axes=(0), out_axes=0)(
                     rngs=stacked_rngs_de,
-                    extra_eps= betas_null,
+                    extra_eps=betas_null,
                 )
 
                 lfcs = (jnp.log(x_1 + eps_lfc) - jnp.log(x_0 + eps_lfc)).mean(1)
@@ -866,13 +792,13 @@
                 baseline_expression = x_1.mean(1)
             else:
                 baseline_expression = None
-            return dict(
-                beta=betas,
-                effect_size=ts,
-                pvalue=pvals,
-                lfc=lfcs,
-                baseline_expression=baseline_expression,
-            )
+            return {
+                "beta": betas,
+                "effect_size": ts,
+                "pvalue": pvals,
+                "lfc": lfcs,
+                "baseline_expression": baseline_expression,
+            }
 
         Xmat = []
         Xmat_names = []
@@ -947,14 +873,6 @@
             dims=["cell_name", "covariate", "latent_dim"],
             coords={"cell_name": adata.obs_names, "covariate": Xmat_names, "latent_dim": np.arange(n_latent)},
             name="beta",
-=======
-            reductions,
-            adata=adata,
-            batch_size=batch_size,
-            use_vmap=use_vmap,
-            norm=norm,
-            mc_samples=mc_samples,
->>>>>>> 0b8339fd
         )
         effect_size = xr.DataArray(
             effect_size,
