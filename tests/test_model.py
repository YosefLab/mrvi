from tempfile import TemporaryDirectory

import numpy as np
from scvi.data import synthetic_iid

from scvi_v2 import MrVI


def test_mrvi():
    adata = synthetic_iid()
    adata.obs["sample"] = np.random.choice(15, size=adata.shape[0])
    meta1 = np.random.randint(0, 2, size=15)
    adata.obs["meta1"] = meta1[adata.obs["sample"].values]

    meta2 = np.random.randn(15)
    adata.obs["meta2"] = meta2[adata.obs["sample"].values]
    MrVI.setup_anndata(adata, sample_key="sample", batch_key="batch")
    adata.obs["cont_cov"] = np.random.normal(0, 1, size=adata.shape[0])
    MrVI.setup_anndata(adata, sample_key="sample", batch_key="batch", continuous_covariate_keys=["cont_cov"])
    n_latent = 10
    model = MrVI(
        adata,
        n_latent=n_latent,
    )
    model.train(1, check_val_every_n_epoch=1, train_size=0.5)
    model.is_trained_ = True
    model.history
    assert model.get_latent_representation().shape == (adata.shape[0], n_latent)
    local_vmap = model.get_local_sample_representation()

    assert local_vmap.shape == (adata.shape[0], 15, n_latent)
    local_dist_vmap = model.get_local_sample_distances()["cell"]
    assert local_dist_vmap.shape == (
        adata.shape[0],
        15,
        15,
    )
    local_map = model.get_local_sample_representation(use_vmap=False)
    local_dist_map = model.get_local_sample_distances(use_vmap=False)["cell"]
    assert local_map.shape == (adata.shape[0], 15, n_latent)
    assert local_dist_map.shape == (
        adata.shape[0],
        15,
        15,
    )
    assert np.allclose(local_map, local_vmap, atol=1e-6)
    assert np.allclose(local_dist_map, local_dist_vmap, atol=1e-6)

    local_normalized_dists = model.get_local_sample_distances(use_mean=False, normalize_distances=True)["cell"]
    assert local_normalized_dists.shape == (
        adata.shape[0],
        15,
        15,
    )
    assert np.allclose(local_normalized_dists[0].values, local_normalized_dists[0].values.T, atol=1e-6)

    adata.obs.loc[:, "label_2"] = np.random.choice(2, size=adata.shape[0])
    dists = model.get_local_sample_distances(groupby=["labels", "label_2"])
    cell_dists = dists["cell"]
    assert cell_dists.shape == (
        adata.shape[0],
        15,
        15,
    )
    ct_dists = dists["labels"]
    assert ct_dists.shape == (
        3,
        15,
        15,
    )
    assert np.allclose(ct_dists[0].values, ct_dists[0].values.T, atol=1e-6)
    ct_dists = dists["label_2"]
    assert ct_dists.shape == (
        2,
        15,
        15,
    )
    assert np.allclose(ct_dists[0].values, ct_dists[0].values.T, atol=1e-6)

    with TemporaryDirectory() as d:
        model.explore_stratifications(dists["labels"], sample_metadata="meta1", figure_dir=d)
    model.explore_stratifications(dists["labels"], sample_metadata="meta1", show_figures=True)
    model.explore_stratifications(dists["labels"], cell_type_keys="label_0")
    model.explore_stratifications(dists["labels"], cell_type_keys=["label_0", "label_1"])

    donor_keys = [
        ("meta1", "nn"),
        ("meta2", "geary"),
    ]
    pvals = model.compute_cell_scores(donor_keys=donor_keys)
    assert pvals.shape == (adata.shape[0], 2)
    es = model.compute_cell_scores(donor_keys=donor_keys, compute_pval=False)
    assert es.shape == (adata.shape[0], 2)

    # tests __repr__
    print(model)


<<<<<<< HEAD
def test_mrvi_nonlinear():
    adata = synthetic_iid()
    adata.obs["sample"] = np.random.choice(15, size=adata.shape[0])
    meta1 = np.random.randint(0, 2, size=15)
    adata.obs["meta1"] = meta1[adata.obs["sample"].values]

    meta2 = np.random.randn(15)
    adata.obs["meta2"] = meta2[adata.obs["sample"].values]
    MrVI.setup_anndata(adata, sample_key="sample", batch_key="batch")
    adata.obs["cont_cov"] = np.random.normal(0, 1, size=adata.shape[0])
    MrVI.setup_anndata(adata, sample_key="sample", batch_key="batch", continuous_covariate_keys=["cont_cov"])
=======
def test_de():
    adata = synthetic_iid()
    adata.obs["sample"] = np.random.choice(15, size=adata.shape[0])
    MrVI.setup_anndata(adata, sample_key="sample", batch_key="batch")
>>>>>>> 5dec10fc
    n_latent = 10
    model = MrVI(
        adata,
        n_latent=n_latent,
<<<<<<< HEAD
        pz_kwargs={"use_nonlinear": True},
=======
>>>>>>> 5dec10fc
    )
    model.train(1, check_val_every_n_epoch=1, train_size=0.5)
    model.is_trained_ = True
    model.history
    assert model.get_latent_representation().shape == (adata.shape[0], n_latent)
<<<<<<< HEAD
    local_vmap = model.get_local_sample_representation()

    assert local_vmap.shape == (adata.shape[0], 15, n_latent)
    local_dist_vmap = model.get_local_sample_distances()["cell"]
    assert local_dist_vmap.shape == (
        adata.shape[0],
        15,
        15,
    )

    local_normalized_dists = model.get_local_sample_distances(use_mean=False, normalize_distances=True)["cell"]
    assert local_normalized_dists.shape == (
        adata.shape[0],
        15,
        15,
    )
    assert np.allclose(local_normalized_dists[0].values, local_normalized_dists[0].values.T, atol=1e-6)
=======

    adata_label1 = adata[adata.obs["labels"] == "label_0"].copy()
    mc_samples_for_permutation = 1000
    de_dists = model.differential_expression(
        adata_label1,
        samples_a=[0, 1],
        samples_b=[2, 3],
        return_dist=True,
        mc_samples_for_permutation=mc_samples_for_permutation,
    )
    n_genes = adata_label1.n_vars
    assert de_dists.shape == (mc_samples_for_permutation, n_genes)

    model.differential_expression(
        adata_label1,
        samples_a=[0, 1],
        samples_b=[0, 1],
        return_dist=False,
        use_vmap=True,
    )

    de_results = model.differential_expression(
        adata_label1,
        samples_a=[0, 1],
        samples_b=[0, 1],
        return_dist=False,
    )
    assert de_results.shape == (n_genes, 3)
>>>>>>> 5dec10fc
<|MERGE_RESOLUTION|>--- conflicted
+++ resolved
@@ -95,8 +95,6 @@
     # tests __repr__
     print(model)
 
-
-<<<<<<< HEAD
 def test_mrvi_nonlinear():
     adata = synthetic_iid()
     adata.obs["sample"] = np.random.choice(15, size=adata.shape[0])
@@ -108,26 +106,17 @@
     MrVI.setup_anndata(adata, sample_key="sample", batch_key="batch")
     adata.obs["cont_cov"] = np.random.normal(0, 1, size=adata.shape[0])
     MrVI.setup_anndata(adata, sample_key="sample", batch_key="batch", continuous_covariate_keys=["cont_cov"])
-=======
-def test_de():
-    adata = synthetic_iid()
-    adata.obs["sample"] = np.random.choice(15, size=adata.shape[0])
-    MrVI.setup_anndata(adata, sample_key="sample", batch_key="batch")
->>>>>>> 5dec10fc
+    
     n_latent = 10
     model = MrVI(
         adata,
         n_latent=n_latent,
-<<<<<<< HEAD
         pz_kwargs={"use_nonlinear": True},
-=======
->>>>>>> 5dec10fc
     )
     model.train(1, check_val_every_n_epoch=1, train_size=0.5)
     model.is_trained_ = True
     model.history
     assert model.get_latent_representation().shape == (adata.shape[0], n_latent)
-<<<<<<< HEAD
     local_vmap = model.get_local_sample_representation()
 
     assert local_vmap.shape == (adata.shape[0], 15, n_latent)
@@ -145,7 +134,21 @@
         15,
     )
     assert np.allclose(local_normalized_dists[0].values, local_normalized_dists[0].values.T, atol=1e-6)
-=======
+
+def test_de():
+    adata = synthetic_iid()
+    adata.obs["sample"] = np.random.choice(15, size=adata.shape[0])
+    MrVI.setup_anndata(adata, sample_key="sample", batch_key="batch")
+
+    n_latent = 10
+    model = MrVI(
+        adata,
+        n_latent=n_latent,
+    )
+    model.train(1, check_val_every_n_epoch=1, train_size=0.5)
+    model.is_trained_ = True
+    model.history
+    assert model.get_latent_representation().shape == (adata.shape[0], n_latent)
 
     adata_label1 = adata[adata.obs["labels"] == "label_0"].copy()
     mc_samples_for_permutation = 1000
@@ -173,5 +176,4 @@
         samples_b=[0, 1],
         return_dist=False,
     )
-    assert de_results.shape == (n_genes, 3)
->>>>>>> 5dec10fc
+    assert de_results.shape == (n_genes, 3)