--- conflicted
+++ resolved
@@ -96,6 +96,7 @@
         continuous_covariates: Optional[NdArray],
         training: Optional[bool] = None,
     ) -> NegativeBinomial:
+
         has_mc_samples = z.ndim == 3
         z_stop = z if not self.stop_gradients else jax.lax.stop_gradient(z)
 
@@ -536,15 +537,6 @@
                 peps = dist.Normal(0, jnp.exp(self.pz_scale))
                 kl_z = -peps.log_prob(eps).sum(-1)
             else:
-<<<<<<< HEAD
-                kl_z = (
-                    -dist.Normal(inference_outputs["z_base"], jnp.exp(self.z_u_prior_scale))
-                    .log_prob(inference_outputs["z"])
-                    .sum(-1)
-                    if self.z_u_prior_scale is not None
-                    else 0
-                )
-=======
                 kl_z = 0
 
             kl_z += (
@@ -554,7 +546,6 @@
                 if self.z_u_prior_scale is not None
                 else 0
             )
->>>>>>> 0b8339fd
         else:
             kl_z = (
                 -dist.Normal(inference_outputs["z_base"], jnp.exp(self.z_u_prior_scale))
